/*
 * Licensed to the Apache Software Foundation (ASF) under one or more
 * contributor license agreements.  See the NOTICE file distributed with
 * this work for additional information regarding copyright ownership.
 * The ASF licenses this file to You under the Apache License, Version 2.0
 * (the "License"); you may not use this file except in compliance with
 * the License.  You may obtain a copy of the License at
 *
 *    http://www.apache.org/licenses/LICENSE-2.0
 *
 * Unless required by applicable law or agreed to in writing, software
 * distributed under the License is distributed on an "AS IS" BASIS,
 * WITHOUT WARRANTIES OR CONDITIONS OF ANY KIND, either express or implied.
 * See the License for the specific language governing permissions and
 * limitations under the License.
 */

package org.apache.spark.rdd

import java.io.{IOException, ObjectOutputStream}

import scala.reflect.ClassTag

import org.apache.spark.{OneToOneDependency, Partition, SparkContext, TaskContext}
import org.apache.spark.util.Utils

private[spark] class ZippedPartitionsPartition(
    idx: Int,
    @transient private val rdds: Seq[RDD[_]],
    @transient val preferredLocations: Seq[String])
  extends Partition {

  override val index: Int = idx
  var partitionValues = rdds.map(rdd => rdd.partitions(idx))
  def partitions: Seq[Partition] = partitionValues

  @throws(classOf[IOException])
  private def writeObject(oos: ObjectOutputStream): Unit = Utils.tryOrIOException {
    // Update the reference to parent split at the time of task serialization
    partitionValues = rdds.map(rdd => rdd.partitions(idx))
    oos.defaultWriteObject()
  }
}

private[spark] abstract class ZippedPartitionsBaseRDD[V: ClassTag](
    sc: SparkContext,
    var rdds: Seq[RDD[_]],
    preservesPartitioning: Boolean = false)
  extends RDD[V](sc, rdds.map(x => new OneToOneDependency(x))) {

  override val partitioner =
    if (preservesPartitioning) firstParent[Any].partitioner else None

  override def getPartitions: Array[Partition] = {
    val numParts = rdds.head.partitions.length
    if (!rdds.forall(rdd => rdd.partitions.length == numParts)) {
      throw new IllegalArgumentException(
        s"Can't zip RDDs with unequal numbers of partitions: ${rdds.map(_.partitions.length)}")
    }
    Array.tabulate[Partition](numParts) { i =>
      val prefs = rdds.map(rdd => rdd.preferredLocations(rdd.partitions(i)))
      // Check whether there are any hosts that match all RDDs; otherwise return the union
      val exactMatchLocations = prefs.reduce((x, y) => x.intersect(y))
      val locs = if (!exactMatchLocations.isEmpty) exactMatchLocations else prefs.flatten.distinct
      new ZippedPartitionsPartition(i, rdds, locs)
    }
  }

  override def getPreferredLocations(s: Partition): Seq[String] = {
    s.asInstanceOf[ZippedPartitionsPartition].preferredLocations
  }

  override def clearDependencies() {
    super.clearDependencies()
    rdds = null
  }
}

private[spark] class ZippedPartitionsRDD2[A: ClassTag, B: ClassTag, V: ClassTag](
    sc: SparkContext,
    var f: (Iterator[A], Iterator[B]) => Iterator[V],
    var rdd1: RDD[A],
    var rdd2: RDD[B],
    preservesPartitioning: Boolean = false)
  extends ZippedPartitionsBaseRDD[V](sc, List(rdd1, rdd2), preservesPartitioning) {

  override def compute(s: Partition, context: TaskContext): Iterator[V] = {
    val partitions = s.asInstanceOf[ZippedPartitionsPartition].partitions
    val blockCompStartTime = System.currentTimeMillis()
    logInfo(s"ZipPartitionsRDD2 $id: " +
      s"will call ${rdd1.id}.iterator() and ${rdd2.id}.iterator()")
    val rdd1IterStart = System.currentTimeMillis()
    val rdd1Iter = rdd1.iterator(partitions(0), context)
    val rdd1IterElapsed = System.currentTimeMillis() - rdd1IterStart

    val rdd2IterStart = System.currentTimeMillis()
    val rdd2Iter = rdd2.iterator(partitions(1), context)
    val rdd2IterElapsed = System.currentTimeMillis() - rdd2IterStart

    val res = f(rdd1Iter, rdd2Iter)

    val elapsed = System.currentTimeMillis() - blockCompStartTime

    logInfo(s"ZipPartitionsRDD2 $id: " +
      s"${rdd1.id}.iterator() time: $rdd1IterElapsed ms, " +
      s"${rdd2.id}.iterator() time: $rdd2IterElapsed ms, " +
      s"compute() time: $elapsed ms")

    res
  }

  override def clearDependencies() {
    super.clearDependencies()
    rdd1 = null
    rdd2 = null
    f = null
  }
}

private[spark] class ZippedPartitionsRDD3
  [A: ClassTag, B: ClassTag, C: ClassTag, V: ClassTag](
    sc: SparkContext,
    var f: (Iterator[A], Iterator[B], Iterator[C]) => Iterator[V],
    var rdd1: RDD[A],
    var rdd2: RDD[B],
    var rdd3: RDD[C],
    preservesPartitioning: Boolean = false)
  extends ZippedPartitionsBaseRDD[V](sc, List(rdd1, rdd2, rdd3), preservesPartitioning) {

  override def compute(s: Partition, context: TaskContext): Iterator[V] = {
    val partitions = s.asInstanceOf[ZippedPartitionsPartition].partitions
    f(rdd1.iterator(partitions(0), context),
      rdd2.iterator(partitions(1), context),
      rdd3.iterator(partitions(2), context))
  }

  override def clearDependencies() {
    super.clearDependencies()
    rdd1 = null
    rdd2 = null
    rdd3 = null
    f = null
  }
}

private[spark] class ZippedPartitionsRDD4
  [A: ClassTag, B: ClassTag, C: ClassTag, D: ClassTag, V: ClassTag](
    sc: SparkContext,
    var f: (Iterator[A], Iterator[B], Iterator[C], Iterator[D]) => Iterator[V],
    var rdd1: RDD[A],
    var rdd2: RDD[B],
    var rdd3: RDD[C],
    var rdd4: RDD[D],
    preservesPartitioning: Boolean = false)
  extends ZippedPartitionsBaseRDD[V](sc, List(rdd1, rdd2, rdd3, rdd4), preservesPartitioning) {

  override def compute(s: Partition, context: TaskContext): Iterator[V] = {
    val partitions = s.asInstanceOf[ZippedPartitionsPartition].partitions
    f(rdd1.iterator(partitions(0), context),
      rdd2.iterator(partitions(1), context),
      rdd3.iterator(partitions(2), context),
      rdd4.iterator(partitions(3), context))
  }

  override def clearDependencies() {
    super.clearDependencies()
    rdd1 = null
    rdd2 = null
    rdd3 = null
    rdd4 = null
    f = null
  }
}


<<<<<<< HEAD
=======

>>>>>>> ca7e600a
<|MERGE_RESOLUTION|>--- conflicted
+++ resolved
@@ -171,9 +171,3 @@
     f = null
   }
 }
-
-
-<<<<<<< HEAD
-=======
-
->>>>>>> ca7e600a
