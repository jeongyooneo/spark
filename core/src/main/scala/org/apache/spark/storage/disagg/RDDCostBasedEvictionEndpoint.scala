--- conflicted
+++ resolved
@@ -17,6 +17,8 @@
 
 package org.apache.spark.storage.disagg
 
+import java.util.Random
+
 import org.apache.spark.SparkConf
 import org.apache.spark.rpc.{RpcEnv, ThreadSafeRpcEndpoint}
 import org.apache.spark.scheduler._
@@ -80,7 +82,6 @@
     */
     val prevTime = prevDiscardTime.get()
 
-<<<<<<< HEAD
     rddJobDag.get.setStoredBlocksCreatedTime(blockId)
     rddJobDag.get.setBlockCreatedTime(blockId)
 
@@ -94,35 +95,14 @@
 
       return false
     }
-=======
-    rddJobDag match {
-      case None =>
-        // do nothing
-        true
-      case Some(dag) =>
-        dag.setStoredBlocksCreatedTime(blockId)
-        dag.setBlockCreatedTime(blockId)
-        val storingCost =
-          rddJobDag.get.calculateCostToBeStored(blockId, System.currentTimeMillis()).cost
-
-        // Screening
-        if (storingCost < 2000) {
-          // the cost due to discarding >  cost to store
-          // we won't store it
-          logInfo(s"Screening! Discarding $blockId, discardingCost: $storingCost")
-
-          return false
-        }
->>>>>>> 37f93e8e
-
-        val rddId = blockId.asRDDId.get.rddId
-
-        synchronized {
-          if (disaggBlockInfo.contains(blockId)) {
-            return false
-          }
-
-<<<<<<< HEAD
+
+    val rddId = blockId.asRDDId.get.rddId
+
+    synchronized {
+      if (disaggBlockInfo.contains(blockId)) {
+        return false
+      }
+
       // If we have enough space in disagg memory, cache it
       if (totalSize.get() + estimateSize < threshold) {
         logInfo(s"Storing $blockId, cost: $storingCost, " +
@@ -138,121 +118,100 @@
       // Else, select a victim to evict
       var totalCost = 0L
       var totalDiscardSize = 0L
-=======
-          // If we have enough space in disagg memory, cache it
-
-          // if (totalSize.get() + estimateSize < threshold) {
-          logInfo(s"Storing $blockId, cost: $storingCost, " +
-            s"size $estimateSize / $totalSize, threshold: $threshold")
-
-          blocksSizeToBeCreated.put(blockId, estimateSize)
-          totalSize.addAndGet(estimateSize)
-          rddJobDag.get.storingBlock(blockId, estimateSize)
-
-          return true
-          // }
-
-          // Else, select a victim to evict
-
-          /*
-          var totalCost = 0L
-          var totalDiscardSize = 0L
->>>>>>> 37f93e8e
-
-          val removeBlocks: mutable.ListBuffer[(BlockId, CrailBlockInfo)] =
-            new mutable.ListBuffer[(BlockId, CrailBlockInfo)]
-
-          if (prevDiscardTime.compareAndSet(prevTime, System.currentTimeMillis())) {
-
-            rddJobDag.get.sortedBlockCost match {
-              case None =>
-                None
-              case Some(l) =>
-                val iterator = l.iterator
-
-                val removalSize = Math.max(estimateSize,
-                  totalSize.get() + estimateSize - threshold)
-
-                val currTime = System.currentTimeMillis()
-
-                if (removalSize <= estimateSize) {
-                  while (iterator.hasNext && totalDiscardSize < removalSize) {
-                    val (bid, discardBlockCost) = iterator.next()
-                    val discardCost = discardBlockCost.cost
-                    disaggBlockInfo.get(bid) match {
-                      case None =>
-                      // do nothing
-                      case Some(blockInfo) =>
-                        // timeToRemove: prevent immediate eviction of the cached block
-                        if (discardCost <= 0 && timeToRemove(blockInfo.createdTime, currTime)
-                        && !recentlyRemoved.contains(bid) && !bid.asRDDId.get.rddId.equals(rddId)) {
-                          // GC 0 cost blocks
-
-                          totalDiscardSize += blockInfo.size
-                          removeBlocks.append((bid, blockInfo))
-                          logInfo(s"Try to remove: Cost: $totalCost/$storingCost, " +
-                            s"size: $totalDiscardSize/$removalSize, remove block: $bid")
-                        } else if (totalCost + discardCost < storingCost
-                          && timeToRemove(blockInfo.createdTime, currTime)
-                          && !recentlyRemoved.contains(bid)) {
-                          totalCost += discardCost
-                          totalDiscardSize += blockInfo.size
-                          removeBlocks.append((bid, blockInfo))
-                          logInfo(s"Try to remove: Cost: $totalCost/$storingCost, " +
-                            s"size: $totalDiscardSize/$removalSize, remove block: $bid")
-                        }
+
+      val removeBlocks: mutable.ListBuffer[(BlockId, CrailBlockInfo)] =
+        new mutable.ListBuffer[(BlockId, CrailBlockInfo)]
+
+      if (prevDiscardTime.compareAndSet(prevTime, System.currentTimeMillis())) {
+
+        rddJobDag.get.sortedBlockCost match {
+          case None =>
+            None
+          case Some(l) =>
+            val iterator = l.iterator
+
+            val removalSize = Math.max(estimateSize,
+              totalSize.get() + estimateSize - threshold)
+
+            val currTime = System.currentTimeMillis()
+
+            if (removalSize <= estimateSize) {
+              while (iterator.hasNext && totalDiscardSize < removalSize) {
+                val (bid, discardBlockCost) = iterator.next()
+                val discardCost = discardBlockCost.cost
+                disaggBlockInfo.get(bid) match {
+                  case None =>
+                  // do nothing
+                  case Some(blockInfo) =>
+                    // timeToRemove: prevent immediate eviction of the cached block
+                    if (discardCost <= 0 && timeToRemove(blockInfo.createdTime, currTime)
+                      && !recentlyRemoved.contains(bid) && !bid.asRDDId.get.rddId.equals(rddId)) {
+                      // GC 0 cost blocks
+
+                      totalDiscardSize += blockInfo.size
+                      removeBlocks.append((bid, blockInfo))
+                      logInfo(s"Try to remove: Cost: $totalCost/$storingCost, " +
+                        s"size: $totalDiscardSize/$removalSize, remove block: $bid")
+                    } else if (totalCost + discardCost < storingCost
+                      && timeToRemove(blockInfo.createdTime, currTime)
+                      && !recentlyRemoved.contains(bid)) {
+                      totalCost += discardCost
+                      totalDiscardSize += blockInfo.size
+                      removeBlocks.append((bid, blockInfo))
+                      logInfo(s"Try to remove: Cost: $totalCost/$storingCost, " +
+                        s"size: $totalDiscardSize/$removalSize, remove block: $bid")
                     }
-                  }
-                } else {
-                  // remove blocks til threshold without considering cost
-                  // for hard threshold
-                  while (iterator.hasNext && totalDiscardSize < removalSize) {
-                    val (bid, discardBlockCost) = iterator.next()
-                    val discardCost = discardBlockCost.cost
-
-                    disaggBlockInfo.get(bid) match {
-                      case None =>
-                      // do nothing
-                      case Some(blockInfo) =>
-                        if (discardCost <= 0 && timeToRemove(blockInfo.createdTime, currTime)
-                        && !recentlyRemoved.contains(bid) && !bid.asRDDId.get.rddId.equals(rddId)) {
-
-                          // evict the victim
-                          totalDiscardSize += blockInfo.size
-                          removeBlocks.append((bid, blockInfo))
-                          logInfo(s"Try to remove: Cost: $totalCost/$storingCost, " +
-                            s"size: $totalDiscardSize/$removalSize, remove block: $bid")
-                        } else if (timeToRemove(blockInfo.createdTime, currTime)
-                          && !recentlyRemoved.contains(bid)) {
-                          totalCost += discardCost
-                          totalDiscardSize += blockInfo.size
-                          removeBlocks.append((bid, blockInfo))
-                          logInfo(s"Try to remove: Cost: $totalCost/$storingCost, " +
-                            s"size: $totalDiscardSize/$removalSize, remove block: $bid")
-                        }
+                }
+              }
+            } else {
+              // remove blocks til threshold without considering cost
+              // for hard threshold
+              while (iterator.hasNext && totalDiscardSize < removalSize) {
+                val (bid, discardBlockCost) = iterator.next()
+                val discardCost = discardBlockCost.cost
+
+                disaggBlockInfo.get(bid) match {
+                  case None =>
+                  // do nothing
+                  case Some(blockInfo) =>
+                    if (discardCost <= 0 && timeToRemove(blockInfo.createdTime, currTime)
+                      && !recentlyRemoved.contains(bid) && !bid.asRDDId.get.rddId.equals(rddId)) {
+
+                      // evict the victim
+                      totalDiscardSize += blockInfo.size
+                      removeBlocks.append((bid, blockInfo))
+                      logInfo(s"Try to remove: Cost: $totalCost/$storingCost, " +
+                        s"size: $totalDiscardSize/$removalSize, remove block: $bid")
+                    } else if (timeToRemove(blockInfo.createdTime, currTime)
+                      && !recentlyRemoved.contains(bid)) {
+                      totalCost += discardCost
+                      totalDiscardSize += blockInfo.size
+                      removeBlocks.append((bid, blockInfo))
+                      logInfo(s"Try to remove: Cost: $totalCost/$storingCost, " +
+                        s"size: $totalDiscardSize/$removalSize, remove block: $bid")
                     }
-                  }
                 }
+              }
             }
-          }
-
-
-          if (totalDiscardSize < estimateSize) {
-            // the cost due to discarding >  cost to store
-            // we won't store it
-            logInfo(s"Discarding $blockId, discardingCost: $totalCost, " +
-              s"discardingSize: $totalDiscardSize/$estimateSize")
-            rddJobDag.get.setStoredBlocksCreatedTime(blockId)
-
-            false
-          } else {
-
-            evictBlocks(removeBlocks)
-            removeBlocks.foreach { t =>
-              rddJobDag.get.removingBlock(t._1)
-            }
-
-<<<<<<< HEAD
+        }
+      }
+
+
+      if (totalDiscardSize < estimateSize) {
+        // the cost due to discarding >  cost to store
+        // we won't store it
+        logInfo(s"Discarding $blockId, discardingCost: $totalCost, " +
+          s"discardingSize: $totalDiscardSize/$estimateSize")
+        rddJobDag.get.setStoredBlocksCreatedTime(blockId)
+
+        false
+      } else {
+
+        evictBlocks(removeBlocks)
+        removeBlocks.foreach { t =>
+          rddJobDag.get.removingBlock(t._1)
+        }
+
         logInfo(s"Storing $blockId, size $estimateSize / $totalSize, threshold: $threshold")
         blocksSizeToBeCreated.put(blockId, estimateSize)
         totalSize.addAndGet(estimateSize)
@@ -260,31 +219,6 @@
 
         true
       }
-=======
-            logInfo(s"Storing $blockId, size $estimateSize / $totalSize, threshold: $threshold")
-            blocksSizeToBeCreated.put(blockId, estimateSize)
-            totalSize.addAndGet(estimateSize)
-            rddJobDag.get.storingBlock(blockId, estimateSize)
-
-            true
-          }
-          */
-        }
-    }
-  }
-
-  class HistoInfo(val percentage: Double,
-                  val index: Int,
-                  val compRatio: Double,
-                  val sizeRatio: Double) {
-
-    override def toString: String = {
-      s"($percentage, $compRatio, $sizeRatio)"
-    }
-
-    def sizeCompRatio: Double = {
-      sizeRatio / compRatio
->>>>>>> 37f93e8e
     }
   }
 
