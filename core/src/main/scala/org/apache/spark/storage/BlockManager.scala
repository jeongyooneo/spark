/*
 * Licensed to the Apache Software Foundation (ASF) under one or more
 * contributor license agreements.  See the NOTICE file distributed with
 * this work for additional information regarding copyright ownership.
 * The ASF licenses this file to You under the Apache License, Version 2.0
 * (the "License"); you may not use this file except in compliance with
 * the License.  You may obtain a copy of the License at
 *
 *    http://www.apache.org/licenses/LICENSE-2.0
 *
 * Unless required by applicable law or agreed to in writing, software
 * distributed under the License is distributed on an "AS IS" BASIS,
 * WITHOUT WARRANTIES OR CONDITIONS OF ANY KIND, either express or implied.
 * See the License for the specific language governing permissions and
 * limitations under the License.
 */

package org.apache.spark.storage

import alluxio.exception.status.{InvalidArgumentException, ResourceExhaustedException, UnavailableException}
import com.codahale.metrics.{MetricRegistry, MetricSet}
import java.io._
import java.lang.ref.{ReferenceQueue => JReferenceQueue, WeakReference}
import java.nio.ByteBuffer
import java.nio.channels.{Channels, WritableByteChannel}
import java.util.Collections
import java.util.concurrent.{ConcurrentHashMap, Executors}
import scala.collection.JavaConverters.mapAsScalaConcurrentMapConverter
import scala.collection.mutable
import scala.collection.mutable.HashMap
import scala.concurrent.{ExecutionContext, Future}
import scala.concurrent.duration._
import scala.reflect.ClassTag
import scala.util.Random
import scala.util.control.NonFatal

import org.apache.spark._
import org.apache.spark.executor.{DataReadMethod, ShuffleWriteMetrics}
import org.apache.spark.internal.{config, Logging}
import org.apache.spark.memory.{MemoryManager, MemoryMode}
import org.apache.spark.metrics.source.Source
import org.apache.spark.network._
import org.apache.spark.network.buffer.ManagedBuffer
import org.apache.spark.network.client.StreamCallbackWithID
import org.apache.spark.network.netty.SparkTransportConf
import org.apache.spark.network.shuffle._
import org.apache.spark.network.shuffle.protocol.ExecutorShuffleInfo
import org.apache.spark.network.util.TransportConf
import org.apache.spark.rpc.RpcEnv
import org.apache.spark.scheduler.ExecutorCacheTaskLocation
import org.apache.spark.serializer.{SerializerInstance, SerializerManager}
import org.apache.spark.shuffle.ShuffleManager
import org.apache.spark.storage.disagg.DisaggBlockManager
import org.apache.spark.storage.memory._
import org.apache.spark.unsafe.Platform
import org.apache.spark.util._
import org.apache.spark.util.io.ChunkedByteBuffer

/* Class for returning a fetched block and associated metrics. */
private[spark] class BlockResult(
                                  val data: Iterator[Any],
                                  val readMethod: DataReadMethod.Value,
                                  val bytes: Long)

/**
 * Abstracts away how blocks are stored and provides different ways to read the underlying block
 * data. Callers should call [[dispose()]] when they're done with the block.
 */
private[spark] trait BlockData {

  def toInputStream(): InputStream

  /**
   * Returns a Netty-friendly wrapper for the block's data.
   *
   * Please see `ManagedBuffer.convertToNetty()` for more details.
   */
  def toNetty(): Object

  def toChunkedByteBuffer(allocator: Int => ByteBuffer): ChunkedByteBuffer

  def toByteBuffer(): ByteBuffer

  def size: Long

  def dispose(): Unit

}

private[spark] class ByteBufferBlockData(
                                          val buffer: ChunkedByteBuffer,
                                          val shouldDispose: Boolean) extends BlockData {

  override def toInputStream(): InputStream = buffer.toInputStream(dispose = false)

  override def toNetty(): Object = buffer.toNetty

  override def toChunkedByteBuffer(allocator: Int => ByteBuffer): ChunkedByteBuffer = {
    buffer.copy(allocator)
  }

  override def toByteBuffer(): ByteBuffer = buffer.toByteBuffer

  override def size: Long = buffer.size

  override def dispose(): Unit = {
    if (shouldDispose) {
      buffer.dispose()
    }
  }

}

/**
 * Manager running on every node (driver and executors) which provides interfaces for putting and
 * retrieving blocks both locally and remotely into various stores (memory, disk, and off-heap).
 *
 * Note that [[initialize()]] must be called before the BlockManager is usable.
 */
private[spark] class BlockManager(
                                   executorId: String,
                                   rpcEnv: RpcEnv,
                                   val master: BlockManagerMaster,
                                   val disaggManager: DisaggBlockManager,
                                   val serializerManager: SerializerManager,
                                   val conf: SparkConf,
                                   memoryManager: MemoryManager,
                                   mapOutputTracker: MapOutputTracker,
                                   shuffleManager: ShuffleManager,
                                   val blockTransferService: BlockTransferService,
                                   securityManager: SecurityManager,
                                   numUsableCores: Int)
  extends BlockDataManager with BlockEvictionHandler with Logging {

  private[spark] val externalShuffleServiceEnabled =
    conf.get(config.SHUFFLE_SERVICE_ENABLED)
  private val remoteReadNioBufferConversion =
    conf.getBoolean("spark.network.remoteReadNioBufferConversion", false)

  val diskBlockManager = {
    // Only perform cleanup if an external service is not serving our shuffle files.
    val deleteFilesOnStop =
      !externalShuffleServiceEnabled || executorId == SparkContext.DRIVER_IDENTIFIER
    new DiskBlockManager(conf, deleteFilesOnStop)
  }

  // Visible for testing
  private[storage] val blockInfoManager = new BlockInfoManager
  private val blockAccessHistory = new ConcurrentHashMap[BlockId, Long]().asScala

  private val futureExecutionContext = ExecutionContext.fromExecutorService(
    ThreadUtils.newDaemonCachedThreadPool("block-manager-future", 128))
  private val executor = Executors.newFixedThreadPool(5)

  // Actual storage of where blocks are kept
  private[spark] val memoryStore =
    new MemoryStore(conf, blockInfoManager, serializerManager, memoryManager, this)
  private[spark] val diskStore = new DiskStore(conf, diskBlockManager, securityManager)
  memoryManager.setMemoryStore(memoryStore)

  // Note: depending on the memory manager, `maxMemory` may actually vary over time.
  // However, since we use this only for reporting and logging, what we actually want here is
  // the absolute maximum value that `maxMemory` can ever possibly reach. We may need
  // to revisit whether reporting this value as the "max" is intuitive to the user.
  private val maxOnHeapMemory = memoryManager.maxOnHeapStorageMemory
  private val maxOffHeapMemory = memoryManager.maxOffHeapStorageMemory

  // Port used by the external shuffle service. In Yarn mode, this may be already be
  // set through the Hadoop configuration as the server is launched in the Yarn NM.
  private val externalShuffleServicePort = {
    val tmpPort = Utils.getSparkOrYarnConfig(conf, config.SHUFFLE_SERVICE_PORT.key,
      config.SHUFFLE_SERVICE_PORT.defaultValueString).toInt
    if (tmpPort == 0) {
      // for testing, we set "spark.shuffle.service.port" to 0 in the yarn config, so yarn finds
      // an open port.  But we still need to tell our spark apps the right port to use.  So
      // only if the yarn config has the port set to 0, we prefer the value in the spark config
      conf.get(config.SHUFFLE_SERVICE_PORT.key).toInt
    } else {
      tmpPort
    }
  }

  var blockManagerId: BlockManagerId = _

  // Address of the server that serves this executor's shuffle files. This is either an external
  // service, or just our own Executor's BlockManager.
  private[spark] var shuffleServerId: BlockManagerId = _

  // Client to read other executors' shuffle files. This is either an external service, or just the
  // standard BlockTransferService to directly connect to other Executors.
  private[spark] val shuffleClient = if (externalShuffleServiceEnabled) {
    val transConf = SparkTransportConf.fromSparkConf(conf, "shuffle", numUsableCores)
    new ExternalShuffleClient(transConf, securityManager,
      securityManager.isAuthenticationEnabled(), conf.get(config.SHUFFLE_REGISTRATION_TIMEOUT))
  } else {
    blockTransferService
  }

  // Max number of failures before this block manager refreshes the block locations from the driver
  private val maxFailuresBeforeLocationRefresh =
    conf.getInt("spark.block.failures.beforeLocationRefresh", 5)

  private val slaveEndpoint = rpcEnv.setupEndpoint(
    "BlockManagerEndpoint" + BlockManager.ID_GENERATOR.next,
    new BlockManagerSlaveEndpoint(rpcEnv, this, mapOutputTracker))

  // Pending re-registration action being executed asynchronously or null if none is pending.
  // Accesses should synchronize on asyncReregisterLock.
  private var asyncReregisterTask: Future[Unit] = null
  private val asyncReregisterLock = new Object

  // Field related to peer block managers that are necessary for block replication
  @volatile private var cachedPeers: Seq[BlockManagerId] = _
  private val peerFetchLock = new Object
  private var lastPeerFetchTime = 0L

  private var blockReplicationPolicy: BlockReplicationPolicy = _

  // A DownloadFileManager used to track all the files of remote blocks which are above the
  // specified memory threshold. Files will be deleted automatically based on weak reference.
  // Exposed for test
  private[storage] val remoteBlockTempFileManager =
  new BlockManager.RemoteBlockDownloadFileManager(this)
  private val maxRemoteBlockToMem = conf.get(config.MAX_REMOTE_BLOCK_SIZE_FETCH_TO_MEM)

  /**
   * Initializes the BlockManager with the given appId. This is not performed in the constructor as
   * the appId may not be known at BlockManager instantiation time (in particular for the driver,
   * where it is only learned after registration with the TaskScheduler).
   *
   * This method initializes the BlockTransferService and ShuffleClient, registers with the
   * BlockManagerMaster, starts the BlockManagerWorker endpoint, and registers with a local shuffle
   * service if configured.
   */
  def initialize(appId: String): Unit = {
    blockTransferService.init(this)
    shuffleClient.init(appId)

    blockReplicationPolicy = {
      val priorityClass = conf.get(
        "spark.storage.replication.policy", classOf[RandomBlockReplicationPolicy].getName)
      val clazz = Utils.classForName(priorityClass)
      val ret = clazz.newInstance.asInstanceOf[BlockReplicationPolicy]
      logInfo(s"Using $priorityClass for block replication policy")
      ret
    }

    val id =
      BlockManagerId(executorId, blockTransferService.hostName, blockTransferService.port, None)

    val idFromMaster = master.registerBlockManager(
      id,
      maxOnHeapMemory,
      maxOffHeapMemory,
      slaveEndpoint)

    blockManagerId = if (idFromMaster != null) idFromMaster else id

    shuffleServerId = if (externalShuffleServiceEnabled) {
      logInfo(s"external shuffle service port = $externalShuffleServicePort")
      BlockManagerId(executorId, blockTransferService.hostName, externalShuffleServicePort)
    } else {
      blockManagerId
    }

    // Register Executors' configuration with the local shuffle service, if one should exist.
    if (externalShuffleServiceEnabled && !blockManagerId.isDriver) {
      registerWithExternalShuffleServer()
    }

    logInfo(s"Initialized BlockManager: $blockManagerId")
  }

  def shuffleMetricsSource: Source = {
    import BlockManager._

    if (externalShuffleServiceEnabled) {
      new ShuffleMetricsSource("ExternalShuffle", shuffleClient.shuffleMetrics())
    } else {
      new ShuffleMetricsSource("NettyBlockTransfer", shuffleClient.shuffleMetrics())
    }
  }

  private def registerWithExternalShuffleServer() {
    logInfo("Registering executor with local external shuffle service.")
    val shuffleConfig = new ExecutorShuffleInfo(
      diskBlockManager.localDirs.map(_.toString),
      diskBlockManager.subDirsPerLocalDir,
      shuffleManager.getClass.getName)

    val MAX_ATTEMPTS = conf.get(config.SHUFFLE_REGISTRATION_MAX_ATTEMPTS)
    val SLEEP_TIME_SECS = 5

    for (i <- 1 to MAX_ATTEMPTS) {
      try {
        // Synchronous and will throw an exception if we cannot connect.
        shuffleClient.asInstanceOf[ExternalShuffleClient].registerWithShuffleServer(
          shuffleServerId.host, shuffleServerId.port, shuffleServerId.executorId, shuffleConfig)
        return
      } catch {
        case e: Exception if i < MAX_ATTEMPTS =>
          logError(s"Failed to connect to external shuffle server, will retry ${MAX_ATTEMPTS - i}"
            + s" more times after waiting $SLEEP_TIME_SECS seconds...", e)
          Thread.sleep(SLEEP_TIME_SECS * 1000L)
        case NonFatal(e) =>
          throw new SparkException("Unable to register with external shuffle server due to : " +
            e.getMessage, e)
      }
    }
  }

  /**
   * Report all blocks to the BlockManager again. This may be necessary if we are dropped
   * by the BlockManager and come back or if we become capable of recovering blocks on disk after
   * an executor crash.
   *
   * This function deliberately fails silently if the master returns false (indicating that
   * the slave needs to re-register). The error condition will be detected again by the next
   * heart beat attempt or new block registration and another try to re-register all blocks
   * will be made then.
   */
  private def reportAllBlocks(): Unit = {
    logInfo(s"Reporting ${blockInfoManager.size} blocks to the master.")
    for ((blockId, info) <- blockInfoManager.entries) {
      val status = getCurrentBlockStatus(blockId, info)
      if (info.tellMaster && !tryToReportBlockStatus(blockId, status)) {
        logError(s"Failed to report $blockId to master; giving up.")
        return
      }
    }
  }

  /**
   * Re-register with the master and report all blocks to it. This will be called by the heart beat
   * thread if our heartbeat to the block manager indicates that we were not registered.
   *
   * Note that this method must be called without any BlockInfo locks held.
   */
  def reregister(): Unit = {
    // TODO: We might need to rate limit re-registering.
    logInfo(s"BlockManager $blockManagerId re-registering with master")
    master.registerBlockManager(blockManagerId, maxOnHeapMemory, maxOffHeapMemory, slaveEndpoint)
    reportAllBlocks()
  }

  /**
   * Re-register with the master sometime soon.
   */
  private def asyncReregister(): Unit = {
    asyncReregisterLock.synchronized {
      if (asyncReregisterTask == null) {
        asyncReregisterTask = Future[Unit] {
          // This is a blocking action and should run in futureExecutionContext which is a cached
          // thread pool
          reregister()
          asyncReregisterLock.synchronized {
            asyncReregisterTask = null
          }
        }(futureExecutionContext)
      }
    }
  }

  /**
   * For testing. Wait for any pending asynchronous re-registration; otherwise, do nothing.
   */
  def waitForAsyncReregister(): Unit = {
    val task = asyncReregisterTask
    if (task != null) {
      try {
        ThreadUtils.awaitReady(task, Duration.Inf)
      } catch {
        case NonFatal(t) =>
          throw new Exception("Error occurred while waiting for async. reregistration", t)
      }
    }
  }

  /**
   * Interface to get local block data. Throws an exception if the block cannot be found or
   * cannot be read successfully.
   */
  override def getBlockData(blockId: BlockId): ManagedBuffer = {
    if (blockId.isShuffle) {
      shuffleManager.shuffleBlockResolver.getBlockData(blockId.asInstanceOf[ShuffleBlockId])
    } else {
      getLocalBytes(blockId) match {
        case Some(blockData) =>
          new BlockManagerManagedBuffer(blockInfoManager, blockId, blockData, true)
        case None =>
          // If this block manager receives a request for a block that it doesn't have then it's
          // likely that the master has outdated block statuses for this block. Therefore, we send
          // an RPC so that this block is marked as being unavailable from this block manager.
          reportBlockStatus(blockId, BlockStatus.empty)
          throw new BlockNotFoundException(blockId.toString)
      }
    }
  }

  /**
   * Put the block locally, using the given storage level.
   *
   * '''Important!''' Callers must not mutate or release the data buffer underlying `bytes`. Doing
   * so may corrupt or change the data stored by the `BlockManager`.
   */
  override def putBlockData(
                             blockId: BlockId,
                             data: ManagedBuffer,
                             level: StorageLevel,
                             classTag: ClassTag[_]): Boolean = {
    putBytes(blockId, new ChunkedByteBuffer(data.nioByteBuffer()), level)(classTag)
  }

  override def putBlockDataAsStream(
                                     blockId: BlockId,
                                     level: StorageLevel,
                                     classTag: ClassTag[_]): StreamCallbackWithID = {
    // TODO if we're going to only put the data in the disk store, we should just write it directly
    // to the final location, but that would require a deeper refactor of this code.  So instead
    // we just write to a temp file, and call putBytes on the data in that file.
    val tmpFile = diskBlockManager.createTempLocalBlock()._2
    val channel = new CountingWritableChannel(
      Channels.newChannel(serializerManager.wrapForEncryption(new FileOutputStream(tmpFile))))
    logTrace(s"Streaming block $blockId to tmp file $tmpFile")
    new StreamCallbackWithID {

      override def getID: String = blockId.name

      override def onData(streamId: String, buf: ByteBuffer): Unit = {
        while (buf.hasRemaining) {
          channel.write(buf)
        }
      }

      override def onComplete(streamId: String): Unit = {
        logTrace(s"Done receiving block $blockId, now putting into local blockManager")
        // Read the contents of the downloaded file as a buffer to put into the blockManager.
        // Note this is all happening inside the netty thread as soon as it reads the end of the
        // stream.
        channel.close()
        // TODO SPARK-25035 Even if we're only going to write the data to disk after this, we end up
        // using a lot of memory here. We'll read the whole file into a regular
        // byte buffer and OOM.  We could at least read the tmp file as a stream.
        val buffer = securityManager.getIOEncryptionKey() match {
          case Some(key) =>
            // we need to pass in the size of the unencrypted block
            val blockSize = channel.getCount
            val allocator = level.memoryMode match {
              case MemoryMode.ON_HEAP => ByteBuffer.allocate _
              case MemoryMode.OFF_HEAP => Platform.allocateDirectBuffer _
            }
            new EncryptedBlockData(tmpFile, blockSize, conf, key).toChunkedByteBuffer(allocator)

          case None =>
            ChunkedByteBuffer.fromFile(tmpFile)
        }
        putBytes(blockId, buffer, level)(classTag)
        tmpFile.delete()
      }

      override def onFailure(streamId: String, cause: Throwable): Unit = {
        // the framework handles the connection itself, we just need to do local cleanup
        channel.close()
        tmpFile.delete()
      }
    }
  }

  /**
   * Get the BlockStatus for the block identified by the given ID, if it exists.
   * NOTE: This is mainly for testing.
   */
  def getStatus(blockId: BlockId): Option[BlockStatus] = {
    blockInfoManager.get(blockId).map { info =>
      val memSize = if (memoryStore.contains(blockId)) memoryStore.getSize(blockId) else 0L
      val diskSize = if (diskStore.contains(blockId)) diskStore.getSize(blockId) else 0L
      BlockStatus(info.level, memSize = memSize, diskSize = diskSize)
    }
  }

  /**
   * Get the ids of existing blocks that match the given filter. Note that this will
   * query the blocks stored in the disk block manager (that the block manager
   * may not know of).
   */
  def getMatchingBlockIds(filter: BlockId => Boolean): Seq[BlockId] = {
    // The `toArray` is necessary here in order to force the list to be materialized so that we
    // don't try to serialize a lazy iterator when responding to client requests.
    (blockInfoManager.entries.map(_._1) ++ diskBlockManager.getAllBlocks())
      .filter(filter)
      .toArray
      .toSeq
  }

  /**
   * Tell the master about the current storage status of a block. This will send a block update
   * message reflecting the current status, *not* the desired storage level in its block info.
   * For example, a block with MEMORY_AND_DISK set might have fallen out to be only on disk.
   *
   * droppedMemorySize exists to account for when the block is dropped from memory to disk (so
   * it is still valid). This ensures that update in master will compensate for the increase in
   * memory on slave.
   */
  private def reportBlockStatus(
                                 blockId: BlockId,
                                 status: BlockStatus,
                                 droppedMemorySize: Long = 0L): Unit = {
    val needReregister = !tryToReportBlockStatus(blockId, status, droppedMemorySize)
    if (needReregister) {
      logInfo(s"Got told to re-register updating block $blockId")
      // Re-registering will report our new block for free.
      asyncReregister()
    }
    logDebug(s"Told master about block $blockId")
  }

  /**
   * Actually send a UpdateBlockInfo message. Returns the master's response,
   * which will be true if the block was successfully recorded and false if
   * the slave needs to re-register.
   */
  private def tryToReportBlockStatus(
                                      blockId: BlockId,
                                      status: BlockStatus,
                                      droppedMemorySize: Long = 0L): Boolean = {
    val storageLevel = status.storageLevel
    val inMemSize = Math.max(status.memSize, droppedMemorySize)
    val onDiskSize = status.diskSize
    master.updateBlockInfo(blockManagerId, blockId, storageLevel, inMemSize, onDiskSize)
  }

  /**
   * Return the updated storage status of the block with the given ID. More specifically, if
   * the block is dropped from memory and possibly added to disk, return the new storage level
   * and the updated in-memory and on-disk sizes.
   */
  private def getCurrentBlockStatus(blockId: BlockId, info: BlockInfo): BlockStatus = {
    info.synchronized {
      info.level match {
        case null =>
          BlockStatus.empty
        case level =>
          if (blockId.isRDD) {
            if (disaggManager.getSize(blockId, executorId) > 0L) {
              val inMem = level.useMemory
              val onDisk = level.useDisk
              val deserialized = if (inMem) level.deserialized else false
              val replication = if (inMem || onDisk) level.replication else 1
              val storageLevel = StorageLevel(
                useDisk = onDisk,
                useMemory = inMem,
                useOffHeap = level.useOffHeap,
                deserialized = deserialized,
                replication = replication)
              val memSize = 0L
              val diskSize = 0L
              BlockStatus(storageLevel, memSize, diskSize)
            } else {
              BlockStatus.empty
            }
          } else {
            val inMem = level.useMemory && memoryStore.contains(blockId)
            val onDisk = level.useDisk && diskStore.contains(blockId)
            val deserialized = if (inMem) level.deserialized else false
            val replication = if (inMem || onDisk) level.replication else 1
            val storageLevel = StorageLevel(
              useDisk = onDisk,
              useMemory = inMem,
              useOffHeap = level.useOffHeap,
              deserialized = deserialized,
              replication = replication)
            val memSize = if (inMem) memoryStore.getSize(blockId) else 0L
            val diskSize = if (onDisk) diskStore.getSize(blockId) else 0L
            BlockStatus(storageLevel, memSize, diskSize)
          }
      }
    }
  }

  /**
   * Get locations of an array of blocks.
   */
  private def getLocationBlockIds(blockIds: Array[BlockId]): Array[Seq[BlockManagerId]] = {
    val startTimeMs = System.currentTimeMillis
    val locations = master.getLocations(blockIds).toArray
    logDebug("Got multiple block location in %s".format(Utils.getUsedTimeMs(startTimeMs)))
    locations
  }

  /**
   * Cleanup code run in response to a failed local read.
   * Must be called while holding a read lock on the block.
   */
  private def handleLocalReadFailure(blockId: BlockId): Nothing = {
    releaseLock(blockId)
    // Remove the missing block so that its unavailability is reported to the driver
    removeBlock(blockId)
    throw new SparkException(s"Block $blockId was not found even though it's read-locked")
  }

  /**
   * Cleanup code run in response to a failed alluxio read.
   * Must be called while holding a read lock on the block.
   */
  private def handleAlluxioReadFailure(blockId: BlockId): Unit = {
    // release the read lock
    releaseLock(blockId)
    // Remove the missing block so that its unavailability is reported to the driver
    removeBlock(blockId)
  }

  /**
   * Get block from local block manager as an iterator of Java objects.
   */
  def getLocalValues(blockId: BlockId): Option[BlockResult] = {
    logDebug(s"Getting local block $blockId")
    blockInfoManager.lockForReading(blockId) match {
      case None =>
        logDebug(s"Block $blockId was not found")
        None
      case Some(info) =>
        val level = info.level
        logDebug(s"Level for block $blockId is $level")
        val taskAttemptId = Option(TaskContext.get()).map(_.taskAttemptId())
        if (level.useMemory && memoryStore.contains(blockId)) {
          val iter: Iterator[Any] = if (level.deserialized) {
            memoryStore.getValues(blockId).get
          } else {
            serializerManager.dataDeserializeStream(
              blockId, memoryStore.getBytes(blockId).get.toInputStream())(info.classTag)
          }
          // We need to capture the current taskId in case the iterator completion is triggered
          // from a different thread which does not have TaskContext set; see SPARK-18406 for
          // discussion.
          val ci = CompletionIterator[Any, Iterator[Any]](iter, {
            releaseLock(blockId, taskAttemptId)
          })
          Some(new BlockResult(ci, DataReadMethod.Memory, info.size))
        } else if (level.useDisk && diskStore.contains(blockId)) {
          val diskData = diskStore.getBytes(blockId)
          val iterToReturn: Iterator[Any] = {
            if (level.deserialized) {
              val diskValues = serializerManager.dataDeserializeStream(
                blockId,
                diskData.toInputStream())(info.classTag)
              maybeCacheDiskValuesInMemory(info, blockId, level, diskValues)
            } else {
              val stream = maybeCacheDiskBytesInMemory(info, blockId, level, diskData)
                .map { _.toInputStream(dispose = false) }
                .getOrElse { diskData.toInputStream() }
              serializerManager.dataDeserializeStream(blockId, stream)(info.classTag)
            }
          }
          val ci = CompletionIterator[Any, Iterator[Any]](iterToReturn, {
            releaseLockAndDispose(blockId, diskData, taskAttemptId)
          })
          Some(new BlockResult(ci, DataReadMethod.Disk, info.size))
        } else {
          handleLocalReadFailure(blockId)
        }
    }
  }

  /**
   * Get block from the local block manager as serialized bytes.
   */
  def getLocalBytes(blockId: BlockId): Option[BlockData] = {
    logDebug(s"Getting local block $blockId as bytes")
    // As an optimization for map output fetches, if the block is for a shuffle, return it
    // without acquiring a lock; the disk store never deletes (recent) items so this should work
    if (blockId.isShuffle) {
      val shuffleBlockResolver = shuffleManager.shuffleBlockResolver
      // TODO: This should gracefully handle case where local block is not available. Currently
      // downstream code will throw an exception.
      val buf = new ChunkedByteBuffer(
        shuffleBlockResolver.getBlockData(blockId.asInstanceOf[ShuffleBlockId]).nioByteBuffer())
      Some(new ByteBufferBlockData(buf, true))
    } else {
      blockInfoManager.lockForReading(blockId).map { info => doGetLocalBytes(blockId, info) }
    }
  }

  /**
   * Get block from the local block manager as serialized bytes.
   *
   * Must be called while holding a read lock on the block.
   * Releases the read lock upon exception; keeps the read lock upon successful return.
   */
  private def doGetLocalBytes(blockId: BlockId, info: BlockInfo): BlockData = {
    val level = info.level
    logDebug(s"Level for block $blockId is $level")
    // In order, try to read the serialized bytes from memory, then from disk, then fall back to
    // serializing in-memory objects, and, finally, throw an exception if the block does not exist.
    if (level.deserialized) {
      // Try to avoid expensive serialization by reading a pre-serialized copy from disk:
      if (level.useDisk && diskStore.contains(blockId)) {
        // Note: we purposely do not try to put the block back into memory here. Since this branch
        // handles deserialized blocks, this block may only be cached in memory as objects, not
        // serialized bytes. Because the caller only requested bytes, it doesn't make sense to
        // cache the block's deserialized objects since that caching may not have a payoff.
        diskStore.getBytes(blockId)
      } else if (level.useMemory && memoryStore.contains(blockId)) {
        // The block was not found on disk, so serialize an in-memory copy:
        new ByteBufferBlockData(serializerManager.dataSerializeWithExplicitClassTag(
          blockId, memoryStore.getValues(blockId).get, info.classTag), true)
      } else {
        handleLocalReadFailure(blockId)
      }
    } else {  // storage level is serialized
      if (level.useMemory && memoryStore.contains(blockId)) {
        new ByteBufferBlockData(memoryStore.getBytes(blockId).get, false)
      } else if (level.useDisk && diskStore.contains(blockId)) {
        val diskData = diskStore.getBytes(blockId)
        maybeCacheDiskBytesInMemory(info, blockId, level, diskData)
          .map(new ByteBufferBlockData(_, false))
          .getOrElse(diskData)
      } else {
        handleLocalReadFailure(blockId)
      }
    }
  }

  /**
   * Get block from remote block managers.
   *
   * This does not acquire a lock on this block in this JVM.
   */
  private def getRemoteValues[T: ClassTag](blockId: BlockId): Option[BlockResult] = {
    val ct = implicitly[ClassTag[T]]
    getRemoteBytes(blockId).map { data =>
      val values =
        serializerManager.dataDeserializeStream(blockId, data.toInputStream(dispose = true))(ct)
      new BlockResult(values, DataReadMethod.Network, data.size)
    }
  }

  /**
   * Return a list of locations for the given block, prioritizing the local machine since
   * multiple block managers can share the same host, followed by hosts on the same rack.
   */
  private def sortLocations(locations: Seq[BlockManagerId]): Seq[BlockManagerId] = {
    val locs = Random.shuffle(locations)
    val (preferredLocs, otherLocs) = locs.partition { loc => blockManagerId.host == loc.host }
    blockManagerId.topologyInfo match {
      case None => preferredLocs ++ otherLocs
      case Some(_) =>
        val (sameRackLocs, differentRackLocs) = otherLocs.partition {
          loc => blockManagerId.topologyInfo == loc.topologyInfo
        }
        preferredLocs ++ sameRackLocs ++ differentRackLocs
    }
  }

  /**
   * Get block from remote block managers as serialized bytes.
   */
  def getRemoteBytes(blockId: BlockId): Option[ChunkedByteBuffer] = {
    // TODO SPARK-25905 if we change this method to return the ManagedBuffer, then getRemoteValues
    // could just use the inputStream on the temp file, rather than reading the file into memory.
    // Until then, replication can cause the process to use too much memory and get killed
    // even though we've read the data to disk.
    logDebug(s"Getting remote block $blockId")
    require(blockId != null, "BlockId is null")
    var runningFailureCount = 0
    var totalFailureCount = 0

    // Because all the remote blocks are registered in driver, it is not necessary to ask
    // all the slave executors to get block status.
    val locationsAndStatus = master.getLocationsAndStatus(blockId)
    val blockSize = locationsAndStatus.map { b =>
      b.status.diskSize.max(b.status.memSize)
    }.getOrElse(0L)
    val blockLocations = locationsAndStatus.map(_.locations).getOrElse(Seq.empty)

    // If the block size is above the threshold, we should pass our FileManger to
    // BlockTransferService, which will leverage it to spill the block; if not, then passed-in
    // null value means the block will be persisted in memory.
    val tempFileManager = if (blockSize > maxRemoteBlockToMem) {
      remoteBlockTempFileManager
    } else {
      null
    }

    val locations = sortLocations(blockLocations)
    val maxFetchFailures = locations.size
    var locationIterator = locations.iterator
    while (locationIterator.hasNext) {
      val loc = locationIterator.next()
      logDebug(s"Getting remote block $blockId from $loc")
      val data = try {
        blockTransferService.fetchBlockSync(
          loc.host, loc.port, loc.executorId, blockId.toString, tempFileManager)
      } catch {
        case NonFatal(e) =>
          runningFailureCount += 1
          totalFailureCount += 1

          if (totalFailureCount >= maxFetchFailures) {
            // Give up trying anymore locations. Either we've tried all of the original locations,
            // or we've refreshed the list of locations from the master, and have still
            // hit failures after trying locations from the refreshed list.
            logWarning(s"Failed to fetch block after $totalFailureCount fetch failures. " +
              s"Most recent failure cause:", e)
            return None
          }

          logWarning(s"Failed to fetch remote block $blockId " +
            s"from $loc (failed attempt $runningFailureCount)", e)

          // If there is a large number of executors then locations list can contain a
          // large number of stale entries causing a large number of retries that may
          // take a significant amount of time. To get rid of these stale entries
          // we refresh the block locations after a certain number of fetch failures
          if (runningFailureCount >= maxFailuresBeforeLocationRefresh) {
            locationIterator = sortLocations(master.getLocations(blockId)).iterator
            logDebug(s"Refreshed locations from the driver " +
              s"after ${runningFailureCount} fetch failures.")
            runningFailureCount = 0
          }

          // This location failed, so we retry fetch from a different one by returning null here
          null
      }

      if (data != null) {
        // SPARK-24307 undocumented "escape-hatch" in case there are any issues in converting to
        // ChunkedByteBuffer, to go back to old code-path.  Can be removed post Spark 2.4 if
        // new path is stable.
        if (remoteReadNioBufferConversion) {
          return Some(new ChunkedByteBuffer(data.nioByteBuffer()))
        } else {
          return Some(ChunkedByteBuffer.fromManagedBuffer(data))
        }
      }
      logDebug(s"The value of block $blockId is null")
    }
    logDebug(s"Block $blockId not found")
    None
  }

  def getAlluxioValues[T: ClassTag](blockId: BlockId): Option[BlockResult] = {
    blockInfoManager.lockForReading(blockId) match {
      case None =>
        logInfo(s"getAlluxioValues: info for $blockId was not found")
        None
      case Some(_) =>
        var result = None: Option[BlockResult]
        try {
          logInfo(s"start getAlluxioValues $blockId " +
            s"executor $executorId, stage ${TaskContext.get().stageId()} " +
            s"task ${TaskContext.get().taskAttemptId()}")

          if (disaggManager.readLock(blockId, executorId)) {
            // metadata for the block to read exists
            disaggManager.createFileInputStream(blockId, executorId) match {
              case Some(in) =>
                logInfo(s"start deser $blockId from alluxio: " +
                  s"executor $executorId, stage ${TaskContext.get().stageId()} " +
                  s"task ${TaskContext.get().taskAttemptId()}")

                val alluxioIter = serializerManager.dataDeserializeStream(blockId,
                  in)(implicitly[ClassTag[T]])
                logInfo(s"done deser $blockId from alluxio: " +
                  s"executor $executorId, stage ${TaskContext.get().stageId()} " +
                  s"task ${TaskContext.get().taskAttemptId()}")
                in.close()
                logInfo(s"closed inputStream for $blockId from alluxio: " +
                  s"executor $executorId, stage ${TaskContext.get().stageId()} " +
                  s"task ${TaskContext.get().taskAttemptId()}")
                val len = disaggManager.getSize(blockId, executorId)

                logInfo(s"Got $blockId from alluxio: size $len " +
                  s"executor $executorId, stage ${TaskContext.get().stageId()} " +
                  s"task ${TaskContext.get().taskAttemptId()}")

                val ci = CompletionIterator[Any, Iterator[Any]](alluxioIter, {})
                result = Some(new BlockResult(ci, DataReadMethod.Network, len))
              case None =>
                logInfo(s"$blockId path doesn't exist or evicted in alluxio: " +
                  s"executor $executorId, stage ${TaskContext.get().stageId()} " +
                  s"task ${TaskContext.get().taskAttemptId()}")
                handleAlluxioReadFailure(blockId)
                disaggManager.removeFileInfo(blockId, executorId)
                result = None
            }
          } else {
            // the block and its metadata do not exist
            logInfo(s"$blockId not in alluxio and neither its metadata: " +
              s"executor $executorId, stage ${TaskContext.get().stageId()} " +
              s"task ${TaskContext.get().taskAttemptId()}")
          }
        } catch {
          case e: UnavailableException =>
            logInfo(s"$blockId not available (evicted) in alluxio - should recompute it " +
              s"executor $executorId, stage ${TaskContext.get().stageId()} " +
              s"task ${TaskContext.get().taskAttemptId()}")
            e.printStackTrace()
            handleAlluxioReadFailure(blockId)
            disaggManager.removeFileInfo(blockId, executorId)
            result = None
          case e: Exception => e.printStackTrace()
            logInfo(s"Exception in createFileInputStream $blockId " +
              s"executor $executorId, stage ${TaskContext.get().stageId()} " +
              s"task ${TaskContext.get().taskAttemptId()}")
            throw e
        } finally {
          logInfo(s"finally in getAlluxioValues $blockId " +
            s"executor $executorId, stage ${TaskContext.get().stageId()} " +
            s"task ${TaskContext.get().taskAttemptId()}")
          disaggManager.readUnlock(blockId, executorId)
        }

        logInfo(s"getAlluxioValues for $blockId returns $result " +
          s"executor $executorId, stage ${TaskContext.get().stageId()} " +
          s"task ${TaskContext.get().taskAttemptId()}")

        result
    }
  }

  def removeFromAlluxio[T: ClassTag](blockId: BlockId): Boolean = {
    try {
      if (disaggManager.readLock(blockId, executorId)) {
        // metadata for the block to read exists
        disaggManager.removeFile(blockId)
        disaggManager.removeFileInfo(blockId, executorId)
<<<<<<< HEAD
        logInfo(s"Success removeFromAlluxio $blockId")
      } else {
        // the block and its metadata do not exist
        logInfo(s"$blockId not in alluxio and neither its metadata: " +
          s"nothing to removeFromAlluxio !!")
=======
        logInfo(s"Successfully removed $blockId from alluxio")
      } else {
        // the block and its metadata do not exist
        logInfo(s"$blockId not in alluxio and neither its metadata: " +
          s"nothing to remove !!")
>>>>>>> 6be68dc8
      }
      true
    } catch {
      case e: Exception => e.printStackTrace()
        logInfo(s"Exception in removeFromAlluxio $blockId")
        throw e
    } finally {
      logInfo(s"finally in removeFromAlluxio $blockId")
      disaggManager.readUnlock(blockId, executorId)
    }
  }

  /**
   * Get a block from the block manager (either local or remote).
   *
   * This acquires a read lock on the block if the block was stored locally and does not acquire
   * any locks if the block was fetched from a remote block manager. The read lock will
   * automatically be freed once the result's `data` iterator is fully consumed.
   */
  def get[T: ClassTag](blockId: BlockId): Option[BlockResult] = {
    val alluxioFetchStart = System.nanoTime
    val alluxio = getAlluxioValues[T](blockId)

    if (alluxio.isDefined) {
      val alluxioFetchTime = System.nanoTime - alluxioFetchStart
      return alluxio
    }
    None
  }

  /**
   * Downgrades an exclusive write lock to a shared read lock.
   */
  def downgradeLock(blockId: BlockId): Unit = {
    blockInfoManager.downgradeLock(blockId)
  }

  /**
   * Release a lock on the given block with explicit TID.
   * The param `taskAttemptId` should be passed in case we can't get the correct TID from
   * TaskContext, for example, the input iterator of a cached RDD iterates to the end in a child
   * thread.
   */
  def releaseLock(blockId: BlockId, taskAttemptId: Option[Long] = None): Unit = {
    blockInfoManager.unlock(blockId, taskAttemptId)
  }

  /**
   * Registers a task with the BlockManager in order to initialize per-task bookkeeping structures.
   */
  def registerTask(taskAttemptId: Long): Unit = {
    blockInfoManager.registerTask(taskAttemptId)
  }

  /**
   * Release all locks for the given task.
   *
   * @return the blocks whose locks were released.
   */
  def releaseAllLocksForTask(taskAttemptId: Long): Seq[BlockId] = {
    blockInfoManager.releaseAllLocksForTask(taskAttemptId)
  }

  /**
   * Retrieve the given block if it exists, otherwise call the provided `makeIterator` method
   * to compute the block, persist it, and return its values.
   *
   * @return either a BlockResult if the block was successfully cached, or an iterator if the block
   *         could not be cached.
   */
  def getOrElseUpdate[T](
                          blockId: BlockId,
                          level: StorageLevel,
                          classTag: ClassTag[T],
                          makeIterator: () => Iterator[T]): Either[BlockResult, Iterator[T]] = {
    // Attempt to read the block from local or remote storage. If it's present, then we don't need
    // to go through the local-get-or-put path.
    get[T](blockId)(classTag) match {
      case Some(block) =>
        // Accessed again in this executor
        if (blockAccessHistory.contains(blockId)) {
          blockAccessHistory(blockId) += 1L
        } else {
          // Fetched from other executors
          blockAccessHistory(blockId) = 1L
        }
        logInfo(s"cache hit: $blockId ${TaskContext.get().stageId()}")
        return Left(block)
      case _ =>
        if (blockAccessHistory.contains(blockId)) {
          // Cache miss in this executor
          blockAccessHistory(blockId) += 1L
        } else {
          // First time generating this block *in this executor*
          // (might have been generated and evicted in other executors)
          blockAccessHistory(blockId) = 1L
        }
        logInfo(s"cache miss: $blockId, need to recompute it " +
          s"executor $executorId, stage ${TaskContext.get().stageId()} " +
          s"task ${TaskContext.get().partitionId()}")
      // Need to compute the block.
    }

    val blockCompStartTime = System.currentTimeMillis()
    // Initially we hold no locks on this block.
    doPutIterator(blockId, makeIterator, level, classTag, keepReadLock = true) match {
      case None =>
        logInfo(s"after doPutIterator: putting  $blockId succeeded (presumably) " +
          s"executor $executorId, task ${TaskContext.get().taskAttemptId()}")

        // doPut() didn't hand work back to us, so the block already existed or was successfully
        // stored. Therefore, we now hold a read lock on the block.
        val blockResult = getAlluxioValues(blockId).getOrElse {
          // Since we held a read lock between the doPut() and get() calls, the block should not
          // have been evicted, so get() not returning the block indicates some internal error.
          releaseLock(blockId)
          throw new SparkException(s"get() failed for block $blockId even though we held a lock")
        }
        // We already hold a read lock on the block from the doPut() call and getLocalValues()
        // acquires the lock again, so we need to call releaseLock() here so that the net number
        // of lock acquisitions is 1 (since the caller will only call release() once).
        releaseLock(blockId)


        val blockCompEndTime = System.currentTimeMillis()
        val elapsed = blockCompEndTime - blockCompStartTime
        val accessHistory = blockAccessHistory(blockId)
        logInfo(s"after doPutIterator and getAlluxioValues: " +
          s"$blockId rctime $elapsed" +
          s"executor $executorId, task ${TaskContext.get().taskAttemptId()}")

        master.sendLog(s"RCTime\t$blockId\t${blockManagerId.hostPort}\t$accessHistory\t" +
          s"stage${TaskContext.get().stageId()}\t$elapsed")

        Left(blockResult)
      case Some(iter) => Right(iter)
    }
  }

  /**
   * @return true if the block was stored or false if an error occurred.
   */
  def putIterator[T: ClassTag](
                                blockId: BlockId,
                                values: Iterator[T],
                                level: StorageLevel,
                                tellMaster: Boolean = true): Boolean = {
    require(values != null, "Values is null")
    doPutIterator(blockId, () => values, level, implicitly[ClassTag[T]], tellMaster) match {
      case None =>
        true
      case Some(iter) =>
        // Caller doesn't care about the iterator values, so we can close the iterator here
        // to free resources earlier
        iter.close()
        false
    }
  }

  /**
   * A short circuited method to get a block writer that can write data directly to disk.
   * The Block will be appended to the File specified by filename. Callers should handle error
   * cases.
   */
  def getDiskWriter(
                     blockId: BlockId,
                     file: File,
                     serializerInstance: SerializerInstance,
                     bufferSize: Int,
                     writeMetrics: ShuffleWriteMetrics): DiskBlockObjectWriter = {
    val syncWrites = conf.getBoolean("spark.shuffle.sync", false)
    new DiskBlockObjectWriter(file, serializerManager, serializerInstance, bufferSize,
      syncWrites, writeMetrics, blockId)
  }

  /**
   * Put a new block of serialized bytes to the block manager.
   *
   * '''Important!''' Callers must not mutate or release the data buffer underlying `bytes`. Doing
   * so may corrupt or change the data stored by the `BlockManager`.
   *
   * @return true if the block was stored or false if an error occurred.
   */
  def putBytes[T: ClassTag](
                             blockId: BlockId,
                             bytes: ChunkedByteBuffer,
                             level: StorageLevel,
                             tellMaster: Boolean = true): Boolean = {
    require(bytes != null, "Bytes is null")
    doPutBytes(blockId, bytes, level, implicitly[ClassTag[T]], tellMaster)
  }

  /**
   * Put the given bytes according to the given level in one of the block stores, replicating
   * the values if necessary.
   *
   * If the block already exists, this method will not overwrite it.
   *
   * '''Important!''' Callers must not mutate or release the data buffer underlying `bytes`. Doing
   * so may corrupt or change the data stored by the `BlockManager`.
   *
   * @param keepReadLock if true, this method will hold the read lock when it returns (even if the
   *                     block already exists). If false, this method will hold no locks when it
   *                     returns.
   * @return true if the block was already present or if the put succeeded, false otherwise.
   */
  private def doPutBytes[T](
                             blockId: BlockId,
                             bytes: ChunkedByteBuffer,
                             level: StorageLevel,
                             classTag: ClassTag[T],
                             tellMaster: Boolean = true,
                             keepReadLock: Boolean = false): Boolean = {
    doPut(blockId, level, classTag, tellMaster = tellMaster, keepReadLock = keepReadLock) { info =>
      val startTimeMs = System.currentTimeMillis
      // Since we're storing bytes, initiate the replication before storing them locally.
      // This is faster as data is already serialized and ready to send.
      val replicationFuture = if (level.replication > 1) {
        Future {
          // This is a blocking action and should run in futureExecutionContext which is a cached
          // thread pool. The ByteBufferBlockData wrapper is not disposed of to avoid releasing
          // buffers that are owned by the caller.
          replicate(blockId, new ByteBufferBlockData(bytes, false), level, classTag)
        }(futureExecutionContext)
      } else {
        null
      }

      val size = bytes.size

      if (level.useMemory) {
        // Put it in memory first, even if it also has useDisk set to true;
        // We will drop it to disk later if the memory store can't hold it.
        val putSucceeded = if (level.deserialized) {
          val values =
            serializerManager.dataDeserializeStream(blockId, bytes.toInputStream())(classTag)
          memoryStore.putIteratorAsValues(blockId, values, classTag) match {
            case Right(_) => true
            case Left(iter) =>
              // If putting deserialized values in memory failed, we will put the bytes directly to
              // disk, so we don't need this iterator and can close it to free resources earlier.
              iter.close()
              false
          }
        } else {
          val memoryMode = level.memoryMode
          memoryStore.putBytes(blockId, size, memoryMode, () => {
            if (memoryMode == MemoryMode.OFF_HEAP &&
              bytes.chunks.exists(buffer => !buffer.isDirect)) {
              bytes.copy(Platform.allocateDirectBuffer)
            } else {
              bytes
            }
          })
        }
        if (!putSucceeded && level.useDisk) {
          logWarning(s"Persisting block $blockId to disk instead.")
          diskStore.putBytes(blockId, bytes)
        }
      } else if (level.useDisk) {
        diskStore.putBytes(blockId, bytes)
      }

      val putBlockStatus = getCurrentBlockStatus(blockId, info)
      val blockWasSuccessfullyStored = putBlockStatus.storageLevel.isValid
      if (blockWasSuccessfullyStored) {
        // Now that the block is in either the memory or disk store,
        // tell the master about it.
        info.size = size
        if (tellMaster && info.tellMaster) {
          reportBlockStatus(blockId, putBlockStatus)
        }
        addUpdatedBlockStatusToTaskMetrics(blockId, putBlockStatus)
      }
      logDebug("Put block %s locally took %s".format(blockId, Utils.getUsedTimeMs(startTimeMs)))
      if (level.replication > 1) {
        // Wait for asynchronous replication to finish
        try {
          ThreadUtils.awaitReady(replicationFuture, Duration.Inf)
        } catch {
          case NonFatal(t) =>
            throw new Exception("Error occurred while waiting for replication to finish", t)
        }
      }
      if (blockWasSuccessfullyStored) {
        None
      } else {
        Some(bytes)
      }
    }.isEmpty
  }

  /**
   * Helper method used to abstract common code from [[doPutBytes()]] and [[doPutIterator()]].
   *
   * @param putBody a function which attempts the actual put() and returns None on success
   *                or Some on failure.
   */
  private def doPut[T](
                        blockId: BlockId,
                        level: StorageLevel,
                        classTag: ClassTag[_],
                        tellMaster: Boolean,
                        keepReadLock: Boolean)(putBody: BlockInfo => Option[T]): Option[T] = {

    require(blockId != null, "BlockId is null")
    require(level != null && level.isValid, "StorageLevel is null or invalid")

    val putBlockInfo = {
      val newInfo = new BlockInfo(level, classTag, tellMaster)
      if (blockInfoManager.lockNewBlockForWriting(blockId, newInfo)) {
        newInfo
      } else {
        logWarning(s"Block $blockId already exists on this machine; not re-adding it")
        if (!keepReadLock) {
          // lockNewBlockForWriting returned a read lock on the existing block,
          // so we must free it:
          releaseLock(blockId)
        }
        return None
      }
    }

    val startTimeMs = System.currentTimeMillis
    var exceptionWasThrown: Boolean = true
    val result: Option[T] = try {
      val res = putBody(putBlockInfo)
      exceptionWasThrown = false
      if (res.isEmpty) {
        // the block was successfully stored
        if (keepReadLock) {
          // downgrade a write lock to a shared read lock
          blockInfoManager.downgradeLock(blockId)
        } else {
          // unlock the write lock
          blockInfoManager.unlock(blockId)
        }
      } else {
        removeBlockInternal(blockId, tellMaster = false)
        logWarning(s"Putting block $blockId failed")
      }
      res
    } catch {
      // Since removeBlockInternal may throw exception,
      // we should print exception first to show root cause.
      case NonFatal(e) =>
        logWarning(s"Putting block $blockId failed due to exception $e.")
        throw e
    } finally {
      // This cleanup is performed in a finally block rather than a `catch` to avoid having to
      // catch and properly re-throw InterruptedException.
      if (exceptionWasThrown) {
        // If an exception was thrown then it's possible that the code in `putBody` has already
        // notified the master about the availability of this block, so we need to send an update
        // to remove this block location.
        removeBlockInternal(blockId, tellMaster = tellMaster)
        // The `putBody` code may have also added a new block status to TaskMetrics, so we need
        // to cancel that out by overwriting it with an empty block status. We only do this if
        // the finally block was entered via an exception because doing this unconditionally would
        // cause us to send empty block statuses for every block that failed to be cached due to
        // a memory shortage (which is an expected failure, unlike an uncaught exception).
        addUpdatedBlockStatusToTaskMetrics(blockId, BlockStatus.empty)
      }
    }
    if (level.replication > 1) {
      logDebug("Putting block %s with replication took %s"
        .format(blockId, Utils.getUsedTimeMs(startTimeMs)))
    } else {
      logDebug("Putting block %s without replication took %s"
        .format(blockId, Utils.getUsedTimeMs(startTimeMs)))
    }
    result
  }

  /**
   * Invokes the provided callback function to write the specific block.
   *
   * @throws IllegalStateException if the block already exists in the disk store.
   */
  def putAlluxio(blockId: BlockId)
                (writeFunc: WritableByteChannel => Unit): Long = {
    var size = 0L
    try {
      val result = executor.submit(new Runnable {
        override def run(): Unit = {
          try {
            disaggManager.writeLock(blockId, executorId)
            // metadata for the block doesn't exist
            val out = disaggManager.createFileOutputStream(blockId)
            val channel = new CountingWritableChannel(Channels.newChannel(out))
            writeFunc(channel)
            size = channel.getCount
            channel.close()
            out.close()
          } catch {
            case e1: InvalidArgumentException =>
              logInfo(s"putAlluxio1: Block has a block size smaller than the file block size")
            // do nothing
            case e2: ResourceExhaustedException =>
              logInfo(s"ResourceExhaustedException for $blockId, falling back to GrpcDataWriter")
            // do nothing
            case e: IOException => e.printStackTrace()
              logInfo(s"Exception in createFileOutputStream $blockId " +
                s"executor $executorId, stage ${TaskContext.get().stageId()} " +
                s"task ${TaskContext.get().partitionId()}")
              throw e
          } finally {
            disaggManager.writeUnlock(blockId, executorId, size)
          }
        }
      })
      result.get()
      // Future.successful(true)
    } catch {
      case e1: InvalidArgumentException =>
        logInfo(s"putAlluxio2: Block has a block size smaller than the file block size")
      // do nothing
      case e2: ResourceExhaustedException =>
        logInfo(s"ResourceExhaustedException for $blockId, falling back to GrpcDataWriter")
      // do nothing
      case e: Exception =>
        logInfo(s"Exception in putAlluxio for $blockId " +
          s"executor $executorId, stage ${TaskContext.get().stageId()} " +
          s"task ${TaskContext.get().taskAttemptId()}")
        throw e
    }

    size
  }

  private def putIteratorToAlluxio[T](blockId: BlockId,
                                      values: Iterator[T],
                                      classTag: ClassTag[T]): Long = {
    logInfo(s"putIteratorToAlluxio for $blockId start" +
      s"executor $executorId, stage ${TaskContext.get().stageId()} " +
      s"task ${TaskContext.get().partitionId()}")
    var size = 0L

    size = putAlluxio(blockId) { channel =>
      val out = Channels.newOutputStream(channel)
      serializerManager.dataSerializeStream(blockId, out, values)(classTag)
    }

    size
  }

  /**
   * Put the given block according to the given level in one of the block stores, replicating
   * the values if necessary.
   *
   * If the block already exists, this method will not overwrite it.
   *
   * @param keepReadLock if true, this method will hold the read lock when it returns (even if the
   *                     block already exists). If false, this method will hold no locks when it
   *                     returns.
   * @return None if the block was already present or if the put succeeded, or Some(iterator)
   *         if the put failed.
   */
  private def doPutIterator[T](blockId: BlockId,
                               iterator: () => Iterator[T],
                               level: StorageLevel,
                               classTag: ClassTag[T],
                               tellMaster: Boolean = true,
                               keepReadLock: Boolean = false):
  Option[PartiallyUnrolledIterator[T]] = {
    doPut(blockId, level, classTag, tellMaster = tellMaster, keepReadLock = keepReadLock) { info =>
      var iteratorFromFailedMemoryStorePut: Option[PartiallyUnrolledIterator[T]] = None
      var size = 0L
      if (blockId.isRDD) {
        // store the iterator to alluxio
        size = putIteratorToAlluxio(blockId, iterator(), classTag)
        logInfo(s"after putIteratorToAlluxio $blockId, size $size " +
          s"executor $executorId, stage ${TaskContext.get().stageId()} " +
          s"task ${TaskContext.get().partitionId()}")

        if (size > 0L) {
          logInfo(s"Successfully put $blockId to alluxio" +
            s"executor $executorId, stage ${TaskContext.get().stageId()} " +
            s"task ${TaskContext.get().partitionId()}")
        } else {
          logInfo(s"putting $blockId to alluxio returned size 0" +
            s"executor $executorId, stage ${TaskContext.get().stageId()} " +
            s"task ${TaskContext.get().partitionId()}")
        }
      } else {
        if (level.useMemory) {
          // Put it in memory first, even if it also has useDisk set to true;
          // We will drop it to disk later if the memory store can't hold it.
          if (level.deserialized) {
            memoryStore.putIteratorAsValues(blockId, iterator(), classTag) match {
              case Right(s) =>
                size = s
              case Left(iter) =>
                // Not enough space to unroll this block; drop to disk if applicable
                if (level.useDisk) {
                  logWarning(s"Persisting block $blockId to disk instead.")
                  diskStore.put(blockId) { channel =>
                    val out = Channels.newOutputStream(channel)
                    serializerManager.dataSerializeStream(blockId, out, iter)(classTag)
                  }
                  size = diskStore.getSize(blockId)
                } else {
                  iteratorFromFailedMemoryStorePut = Some(iter)
                }
            }
          } else { // !level.deserialized
            memoryStore.putIteratorAsBytes(blockId, iterator(), classTag, level.memoryMode) match {
              case Right(s) =>
                size = s
              case Left(partiallySerializedValues) =>
                // Not enough space to unroll this block; drop to disk if applicable
                if (level.useDisk) {
                  logWarning(s"Persisting block $blockId to disk instead.")
                  diskStore.put(blockId) { channel =>
                    val out = Channels.newOutputStream(channel)
                    partiallySerializedValues.finishWritingToStream(out)
                  }
                  size = diskStore.getSize(blockId)
                } else {
                  iteratorFromFailedMemoryStorePut = Some(partiallySerializedValues.valuesIterator)
                }
            }
          }
        } else if (level.useDisk) {
          diskStore.put(blockId) { channel =>
            val out = Channels.newOutputStream(channel)
            serializerManager.dataSerializeStream(blockId, out, iterator())(classTag)
          }
          size = diskStore.getSize(blockId)
        }
      }

      // metadata ops
      val putBlockStatus = getCurrentBlockStatus(blockId, info)
      val blockWasSuccessfullyStored = putBlockStatus.storageLevel.isValid
      if (blockWasSuccessfullyStored) {
        // Now that the block is in alluxio, tell the master about it.
        info.size = size
        if (tellMaster && info.tellMaster) {
          reportBlockStatus(blockId, putBlockStatus)
        }
        addUpdatedBlockStatusToTaskMetrics(blockId, putBlockStatus)
      }
      if (size > 0L) {
        assert(blockWasSuccessfullyStored == iteratorFromFailedMemoryStorePut.isEmpty)
      } else {
        logInfo(s"size for $blockId is 0 after doPutIterator: " +
          s"executor $executorId, stage ${TaskContext.get().stageId()} " +
          s"task ${TaskContext.get().taskAttemptId()} " +
          s"maybe others have put it - go ahead and read it")
      }
      iteratorFromFailedMemoryStorePut
    }
  }

  /**
   * Attempts to cache spilled bytes read from disk into the MemoryStore in order to speed up
   * subsequent reads. This method requires the caller to hold a read lock on the block.
   *
   * @return a copy of the bytes from the memory store if the put succeeded, otherwise None.
   *         If this returns bytes from the memory store then the original disk store bytes will
   *         automatically be disposed and the caller should not continue to use them. Otherwise,
   *         if this returns None then the original disk store bytes will be unaffected.
   */
  private def maybeCacheDiskBytesInMemory(
                                           blockInfo: BlockInfo,
                                           blockId: BlockId,
                                           level: StorageLevel,
                                           diskData: BlockData): Option[ChunkedByteBuffer] = {
    require(!level.deserialized)
    if (level.useMemory) {
      // Synchronize on blockInfo to guard against a race condition where two readers both try to
      // put values read from disk into the MemoryStore.
      blockInfo.synchronized {
        if (memoryStore.contains(blockId)) {
          diskData.dispose()
          Some(memoryStore.getBytes(blockId).get)
        } else {
          val allocator = level.memoryMode match {
            case MemoryMode.ON_HEAP => ByteBuffer.allocate _
            case MemoryMode.OFF_HEAP => Platform.allocateDirectBuffer _
          }
          val putSucceeded = memoryStore.putBytes(blockId, diskData.size, level.memoryMode, () => {
            // https://issues.apache.org/jira/browse/SPARK-6076
            // If the file size is bigger than the free memory, OOM will happen. So if we
            // cannot put it into MemoryStore, copyForMemory should not be created. That's why
            // this action is put into a `() => ChunkedByteBuffer` and created lazily.
            diskData.toChunkedByteBuffer(allocator)
          })
          if (putSucceeded) {
            diskData.dispose()
            Some(memoryStore.getBytes(blockId).get)
          } else {
            None
          }
        }
      }
    } else {
      None
    }
  }

  /**
   * Attempts to cache spilled values read from disk into the MemoryStore in order to speed up
   * subsequent reads. This method requires the caller to hold a read lock on the block.
   *
   * @return a copy of the iterator. The original iterator passed this method should no longer
   *         be used after this method returns.
   */
  private def maybeCacheDiskValuesInMemory[T](
                                               blockInfo: BlockInfo,
                                               blockId: BlockId,
                                               level: StorageLevel,
                                               diskIterator: Iterator[T]): Iterator[T] = {
    require(level.deserialized)
    val classTag = blockInfo.classTag.asInstanceOf[ClassTag[T]]
    if (level.useMemory) {
      // Synchronize on blockInfo to guard against a race condition where two readers both try to
      // put values read from disk into the MemoryStore.
      blockInfo.synchronized {
        if (memoryStore.contains(blockId)) {
          // Note: if we had a means to discard the disk iterator, we would do that here.
          memoryStore.getValues(blockId).get
        } else {
          memoryStore.putIteratorAsValues(blockId, diskIterator, classTag) match {
            case Left(iter) =>
              // The memory store put() failed, so it returned the iterator back to us:
              iter
            case Right(_) =>
              // The put() succeeded, so we can read the values back:
              memoryStore.getValues(blockId).get
          }
        }
      }.asInstanceOf[Iterator[T]]
    } else {
      diskIterator
    }
  }

  /**
   * Get peer block managers in the system.
   */
  private def getPeers(forceFetch: Boolean): Seq[BlockManagerId] = {
    peerFetchLock.synchronized {
      val cachedPeersTtl = conf.getInt("spark.storage.cachedPeersTtl", 60 * 1000) // milliseconds
      val timeout = System.currentTimeMillis - lastPeerFetchTime > cachedPeersTtl
      if (cachedPeers == null || forceFetch || timeout) {
        cachedPeers = master.getPeers(blockManagerId).sortBy(_.hashCode)
        lastPeerFetchTime = System.currentTimeMillis
        logDebug("Fetched peers from master: " + cachedPeers.mkString("[", ",", "]"))
      }
      cachedPeers
    }
  }

  /**
   * Called for pro-active replenishment of blocks lost due to executor failures
   *
   * @param blockId blockId being replicate
   * @param existingReplicas existing block managers that have a replica
   * @param maxReplicas maximum replicas needed
   */
  def replicateBlock(
                      blockId: BlockId,
                      existingReplicas: Set[BlockManagerId],
                      maxReplicas: Int): Unit = {
    logInfo(s"Using $blockManagerId to pro-actively replicate $blockId")
    blockInfoManager.lockForReading(blockId).foreach { info =>
      val data = doGetLocalBytes(blockId, info)
      val storageLevel = StorageLevel(
        useDisk = info.level.useDisk,
        useMemory = info.level.useMemory,
        useOffHeap = info.level.useOffHeap,
        deserialized = info.level.deserialized,
        replication = maxReplicas)
      // we know we are called as a result of an executor removal, so we refresh peer cache
      // this way, we won't try to replicate to a missing executor with a stale reference
      getPeers(forceFetch = true)
      try {
        replicate(blockId, data, storageLevel, info.classTag, existingReplicas)
      } finally {
        logDebug(s"Releasing lock for $blockId")
        releaseLockAndDispose(blockId, data)
      }
    }
  }

  /**
   * Replicate block to another node. Note that this is a blocking call that returns after
   * the block has been replicated.
   */
  private def replicate(
                         blockId: BlockId,
                         data: BlockData,
                         level: StorageLevel,
                         classTag: ClassTag[_],
                         existingReplicas: Set[BlockManagerId] = Set.empty): Unit = {

    val maxReplicationFailures = conf.getInt("spark.storage.maxReplicationFailures", 1)
    val tLevel = StorageLevel(
      useDisk = level.useDisk,
      useMemory = level.useMemory,
      useOffHeap = level.useOffHeap,
      deserialized = level.deserialized,
      replication = 1)

    val numPeersToReplicateTo = level.replication - 1
    val startTime = System.nanoTime

    val peersReplicatedTo = mutable.HashSet.empty ++ existingReplicas
    val peersFailedToReplicateTo = mutable.HashSet.empty[BlockManagerId]
    var numFailures = 0

    val initialPeers = getPeers(false).filterNot(existingReplicas.contains)

    var peersForReplication = blockReplicationPolicy.prioritize(
      blockManagerId,
      initialPeers,
      peersReplicatedTo,
      blockId,
      numPeersToReplicateTo)

    while(numFailures <= maxReplicationFailures &&
      !peersForReplication.isEmpty &&
      peersReplicatedTo.size < numPeersToReplicateTo) {
      val peer = peersForReplication.head
      try {
        val onePeerStartTime = System.nanoTime
        logTrace(s"Trying to replicate $blockId of ${data.size} bytes to $peer")
        // This thread keeps a lock on the block, so we do not want the netty thread to unlock
        // block when it finishes sending the message.
        val buffer = new BlockManagerManagedBuffer(blockInfoManager, blockId, data, false,
          unlockOnDeallocate = false)
        blockTransferService.uploadBlockSync(
          peer.host,
          peer.port,
          peer.executorId,
          blockId,
          buffer,
          tLevel,
          classTag)
        logTrace(s"Replicated $blockId of ${data.size} bytes to $peer" +
          s" in ${(System.nanoTime - onePeerStartTime).toDouble / 1e6} ms")
        peersForReplication = peersForReplication.tail
        peersReplicatedTo += peer
      } catch {
        case NonFatal(e) =>
          logWarning(s"Failed to replicate $blockId to $peer, failure #$numFailures", e)
          peersFailedToReplicateTo += peer
          // we have a failed replication, so we get the list of peers again
          // we don't want peers we have already replicated to and the ones that
          // have failed previously
          val filteredPeers = getPeers(true).filter { p =>
            !peersFailedToReplicateTo.contains(p) && !peersReplicatedTo.contains(p)
          }

          numFailures += 1
          peersForReplication = blockReplicationPolicy.prioritize(
            blockManagerId,
            filteredPeers,
            peersReplicatedTo,
            blockId,
            numPeersToReplicateTo - peersReplicatedTo.size)
      }
    }
    logDebug(s"Replicating $blockId of ${data.size} bytes to " +
      s"${peersReplicatedTo.size} peer(s) took ${(System.nanoTime - startTime) / 1e6} ms")
    if (peersReplicatedTo.size < numPeersToReplicateTo) {
      logWarning(s"Block $blockId replicated to only " +
        s"${peersReplicatedTo.size} peer(s) instead of $numPeersToReplicateTo peers")
    }

    logDebug(s"block $blockId replicated to ${peersReplicatedTo.mkString(", ")}")
  }

  /**
   * Read a block consisting of a single object.
   */
  def getSingle[T: ClassTag](blockId: BlockId): Option[T] = {
    get[T](blockId).map(_.data.next().asInstanceOf[T])
  }

  /**
   * Write a block consisting of a single object.
   *
   * @return true if the block was stored or false if the block was already stored or an
   *         error occurred.
   */
  def putSingle[T: ClassTag](
                              blockId: BlockId,
                              value: T,
                              level: StorageLevel,
                              tellMaster: Boolean = true): Boolean = {
    putIterator(blockId, Iterator(value), level, tellMaster)
  }

  /**
   * Drop a block from memory, possibly putting it on disk if applicable. Called when the memory
   * store reaches its limit and needs to free up space.
   *
   * If `data` is not put on disk, it won't be created.
   *
   * The caller of this method must hold a write lock on the block before calling this method.
   * This method does not release the write lock.
   *
   * @return the block's new effective StorageLevel.
   */
  private[storage] override def dropFromMemory[T: ClassTag]
  (blockId: BlockId, data: () => Either[Array[T], ChunkedByteBuffer]): StorageLevel = {
    val info = blockInfoManager.assertBlockIsLockedForWriting(blockId)
    var blockIsUpdated = false
    val level = info.level

    // Drop to disk, if storage level requires
    if (level.useDisk && !diskStore.contains(blockId)) {
      logInfo(s"Writing block $blockId to disk")
      data() match {
        case Left(elements) =>
          diskStore.put(blockId) { channel =>
            val out = Channels.newOutputStream(channel)
            serializerManager.dataSerializeStream(
              blockId,
              out,
              elements.toIterator)(info.classTag.asInstanceOf[ClassTag[T]])
          }
        case Right(bytes) =>
          diskStore.putBytes(blockId, bytes)
      }
      blockIsUpdated = true
    }

    // Actually drop from memory store
    val droppedMemorySize =
      if (memoryStore.contains(blockId)) memoryStore.getSize(blockId) else 0L
    val blockIsRemoved = memoryStore.remove(blockId)
    if (blockIsRemoved) {
      blockIsUpdated = true
    } else {
      logWarning(s"Block $blockId could not be dropped from memory as it does not exist")
    }

    val status = getCurrentBlockStatus(blockId, info)
    if (info.tellMaster) {
      reportBlockStatus(blockId, status, droppedMemorySize)
    }
    if (blockIsUpdated) {
      addUpdatedBlockStatusToTaskMetrics(blockId, status)
    }
    if (blockId.isRDD) {
      logInfo(s"Dropping block $blockId from memory")
      if (TaskContext.get() != null) {
        master.sendLog(s"Evicted\t$blockId\t$executorId\t" +
          s"${TaskContext.get().stageId()}\t$droppedMemorySize bytes")
      } else {
        master.sendLog(s"Evicted\t$blockId\t$executorId\t" +
          s"-1\t$droppedMemorySize bytes")
      }
    }
    status.storageLevel
  }

  /**
   * Remove all blocks belonging to the given RDD.
   *
   * @return The number of blocks removed.
   */
  def removeRdd(rddId: Int): Int = {
    // TODO: Avoid a linear scan by creating another mapping of RDD.id to blocks.
    logInfo(s"Removing RDD $rddId")
    val blocksToRemove = blockInfoManager.entries.flatMap(_._1.asRDDId).filter(_.rddId == rddId)
    blocksToRemove.foreach { blockId => removeBlock(blockId, tellMaster = false) }
    blocksToRemove.size
  }

  /**
   * Remove all blocks belonging to the given broadcast.
   */
  def removeBroadcast(broadcastId: Long, tellMaster: Boolean): Int = {
    logDebug(s"Removing broadcast $broadcastId")
    val blocksToRemove = blockInfoManager.entries.map(_._1).collect {
      case bid @ BroadcastBlockId(`broadcastId`, _) => bid
    }
    blocksToRemove.foreach { blockId => removeBlock(blockId, tellMaster) }
    blocksToRemove.size
  }

  /**
   * Remove a block from both memory and disk.
   */
  def removeBlock(blockId: BlockId, tellMaster: Boolean = true): Unit = {
    logInfo(s"Removing block $blockId")
    val startTime = System.currentTimeMillis()
    blockInfoManager.lockForWriting(blockId) match {
      case None =>
        // The block has already been removed; do nothing.
        logWarning(s"Asked to remove block $blockId, which does not exist")
      case Some(info) =>
        removeBlockInternal(blockId, tellMaster = tellMaster && info.tellMaster)
        addUpdatedBlockStatusToTaskMetrics(blockId, BlockStatus.empty)
        logInfo(s"Removing $blockId " +
          s"took ${System.currentTimeMillis() - startTime} ms")
    }
  }

  /**
   * Internal version of [[removeBlock()]] which assumes that the caller already holds a write
   * lock on the block.
   */
  private def removeBlockInternal(blockId: BlockId, tellMaster: Boolean): Unit = {
    // Removals are idempotent in disk store and memory store. At worst, we get a warning.
    val removedFromMemory = memoryStore.remove(blockId)
    val removedFromDisk = diskStore.remove(blockId)
    // Check whether the block exists in Alluxio, remove if exists
    val removedFromAlluxio = removeFromAlluxio(blockId)

    if (!removedFromMemory && !removedFromDisk && !removedFromAlluxio && !blockId.isRDD) {
      logWarning(s"Block $blockId could not be removed as it was not found on disk or in memory")
    }

    blockInfoManager.removeBlock(blockId)
    if (tellMaster) {
      reportBlockStatus(blockId, BlockStatus.empty)
    }
  }

  private def addUpdatedBlockStatusToTaskMetrics(blockId: BlockId, status: BlockStatus): Unit = {
    if (conf.get(config.TASK_METRICS_TRACK_UPDATED_BLOCK_STATUSES)) {
      Option(TaskContext.get()).foreach { c =>
        c.taskMetrics().incUpdatedBlockStatuses(blockId -> status)
      }
    }
  }

  def releaseLockAndDispose(
                             blockId: BlockId,
                             data: BlockData,
                             taskAttemptId: Option[Long] = None): Unit = {
    releaseLock(blockId, taskAttemptId)
    data.dispose()
  }

  def stop(): Unit = {
    blockTransferService.close()
    if (shuffleClient ne blockTransferService) {
      // Closing should be idempotent, but maybe not for the NioBlockTransferService.
      shuffleClient.close()
    }
    remoteBlockTempFileManager.stop()
    diskBlockManager.stop()
    rpcEnv.stop(slaveEndpoint)
    blockInfoManager.clear()
    memoryStore.clear()
    futureExecutionContext.shutdownNow()
    logInfo("BlockManager stopped")
  }
}


private[spark] object BlockManager {
  private val ID_GENERATOR = new IdGenerator

  def blockIdsToLocations(blockIds: Array[BlockId],
                          env: SparkEnv,
                          blockManagerMaster: BlockManagerMaster = null):
  Map[BlockId, Seq[String]] = {

    // blockManagerMaster != null is used in tests
    assert(env != null || blockManagerMaster != null)
    val blockLocations: Seq[Seq[BlockManagerId]] = if (blockManagerMaster == null) {
      env.blockManager.getLocationBlockIds(blockIds)
    } else {
      blockManagerMaster.getLocations(blockIds)
    }

    val blockManagers = new HashMap[BlockId, Seq[String]]
    for (i <- 0 until blockIds.length) {
      blockManagers(blockIds(i)) = blockLocations(i).map { loc =>
        ExecutorCacheTaskLocation(loc.host, loc.executorId).toString
      }
    }
    blockManagers.toMap
  }

  private class ShuffleMetricsSource(
                                      override val sourceName: String,
                                      metricSet: MetricSet) extends Source {

    override val metricRegistry = new MetricRegistry
    metricRegistry.registerAll(metricSet)
  }

  class RemoteBlockDownloadFileManager(blockManager: BlockManager)
    extends DownloadFileManager with Logging {
    // lazy because SparkEnv is set after this
    lazy val encryptionKey = SparkEnv.get.securityManager.getIOEncryptionKey()

    private class ReferenceWithCleanup(
                                        file: DownloadFile,
                                        referenceQueue: JReferenceQueue[DownloadFile]
                                      ) extends WeakReference[DownloadFile](file, referenceQueue) {

      val filePath = file.path()

      def cleanUp(): Unit = {
        logDebug(s"Clean up file $filePath")

        if (!file.delete()) {
          logDebug(s"Fail to delete file $filePath")
        }
      }
    }

    private val referenceQueue = new JReferenceQueue[DownloadFile]
    private val referenceBuffer = Collections.newSetFromMap[ReferenceWithCleanup](
      new ConcurrentHashMap)

    private val POLL_TIMEOUT = 1000
    @volatile private var stopped = false

    private val cleaningThread = new Thread() { override def run() { keepCleaning() } }
    cleaningThread.setDaemon(true)
    cleaningThread.setName("RemoteBlock-temp-file-clean-thread")
    cleaningThread.start()

    override def createTempFile(transportConf: TransportConf): DownloadFile = {
      val file = blockManager.diskBlockManager.createTempLocalBlock()._2
      encryptionKey match {
        case Some(key) =>
          // encryption is enabled, so when we read the decrypted data off the network, we need to
          // encrypt it when writing to disk.  Note that the data may have been encrypted when it
          // was cached on disk on the remote side, but it was already decrypted by now (see
          // EncryptedBlockData).
          new EncryptedDownloadFile(file, key)
        case None =>
          new SimpleDownloadFile(file, transportConf)
      }
    }

    override def registerTempFileToClean(file: DownloadFile): Boolean = {
      referenceBuffer.add(new ReferenceWithCleanup(file, referenceQueue))
    }

    def stop(): Unit = {
      stopped = true
      cleaningThread.interrupt()
      cleaningThread.join()
    }

    private def keepCleaning(): Unit = {
      while (!stopped) {
        try {
          Option(referenceQueue.remove(POLL_TIMEOUT))
            .map(_.asInstanceOf[ReferenceWithCleanup])
            .foreach { ref =>
              referenceBuffer.remove(ref)
              ref.cleanUp()
            }
        } catch {
          case _: InterruptedException =>
          // no-op
          case NonFatal(e) =>
            logError("Error in cleaning thread", e)
        }
      }
    }
  }

  /**
   * A DownloadFile that encrypts data when it is written, and decrypts when it's read.
   */
  private class EncryptedDownloadFile(
                                       file: File,
                                       key: Array[Byte]) extends DownloadFile {

    private val env = SparkEnv.get

    override def delete(): Boolean = file.delete()

    override def openForWriting(): DownloadFileWritableChannel = {
      new EncryptedDownloadWritableChannel()
    }

    override def path(): String = file.getAbsolutePath

    private class EncryptedDownloadWritableChannel extends DownloadFileWritableChannel {
      private val countingOutput: CountingWritableChannel = new CountingWritableChannel(
        Channels.newChannel(env.serializerManager.wrapForEncryption(new FileOutputStream(file))))

      override def closeAndRead(): ManagedBuffer = {
        countingOutput.close()
        val size = countingOutput.getCount
        new EncryptedManagedBuffer(new EncryptedBlockData(file, size, env.conf, key))
      }

      override def write(src: ByteBuffer): Int = countingOutput.write(src)

      override def isOpen: Boolean = countingOutput.isOpen()

      override def close(): Unit = countingOutput.close()
    }
  }
}





<|MERGE_RESOLUTION|>--- conflicted
+++ resolved
@@ -924,19 +924,11 @@
         // metadata for the block to read exists
         disaggManager.removeFile(blockId)
         disaggManager.removeFileInfo(blockId, executorId)
-<<<<<<< HEAD
-        logInfo(s"Success removeFromAlluxio $blockId")
-      } else {
-        // the block and its metadata do not exist
-        logInfo(s"$blockId not in alluxio and neither its metadata: " +
-          s"nothing to removeFromAlluxio !!")
-=======
         logInfo(s"Successfully removed $blockId from alluxio")
       } else {
         // the block and its metadata do not exist
         logInfo(s"$blockId not in alluxio and neither its metadata: " +
           s"nothing to remove !!")
->>>>>>> 6be68dc8
       }
       true
     } catch {
