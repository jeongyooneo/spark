/*
 * Licensed to the Apache Software Foundation (ASF) under one or more
 * contributor license agreements.  See the NOTICE file distributed with
 * this work for additional information regarding copyright ownership.
 * The ASF licenses this file to You under the Apache License, Version 2.0
 * (the "License"); you may not use this file except in compliance with
 * the License.  You may obtain a copy of the License at
 *
 *    http://www.apache.org/licenses/LICENSE-2.0
 *
 * Unless required by applicable law or agreed to in writing, software
 * distributed under the License is distributed on an "AS IS" BASIS,
 * WITHOUT WARRANTIES OR CONDITIONS OF ANY KIND, either express or implied.
 * See the License for the specific language governing permissions and
 * limitations under the License.
 */

package org.apache.spark.storage

import java.io._
import java.nio.ByteBuffer
import java.nio.channels.Channels
import java.util.concurrent.ConcurrentHashMap

import scala.collection.mutable
import scala.collection.mutable.HashMap
import scala.concurrent.{ExecutionContext, Future}
import scala.concurrent.duration._
import scala.reflect.ClassTag
import scala.util.Random
import scala.util.control.NonFatal
import org.apache.crail._
import org.apache.crail.conf.CrailConfiguration
import org.apache.spark._
import org.apache.spark.executor.{DataReadMethod, ShuffleWriteMetrics}
import org.apache.spark.internal.Logging
import org.apache.spark.memory.{MemoryManager, MemoryMode}
import org.apache.spark.network._
import org.apache.spark.network.buffer.ManagedBuffer
import org.apache.spark.network.netty.SparkTransportConf
import org.apache.spark.network.shuffle.ExternalShuffleClient
import org.apache.spark.network.shuffle.protocol.ExecutorShuffleInfo
import org.apache.spark.rpc.RpcEnv
import org.apache.spark.serializer.{SerializerInstance, SerializerManager}
import org.apache.spark.shuffle.ShuffleManager
import org.apache.spark.storage.memory._
import org.apache.spark.unsafe.Platform
import org.apache.spark.util._
import org.apache.spark.util.io.ChunkedByteBuffer

/* Class for returning a fetched block and associated metrics. */
private[spark] class BlockResult(
    val data: Iterator[Any],
    val readMethod: DataReadMethod.Value,
    val bytes: Long)

/**
 * Abstracts away how blocks are stored and provides different ways to read the underlying block
 * data. Callers should call [[dispose()]] when they're done with the block.
 */
private[spark] trait BlockData {

  def toInputStream(): InputStream

  /**
   * Returns a Netty-friendly wrapper for the block's data.
   *
   * Please see `ManagedBuffer.convertToNetty()` for more details.
   */
  def toNetty(): Object

  def toChunkedByteBuffer(allocator: Int => ByteBuffer): ChunkedByteBuffer

  def toByteBuffer(): ByteBuffer

  def size: Long

  def dispose(): Unit

}

private[spark] class ByteBufferBlockData(
    val buffer: ChunkedByteBuffer,
    val shouldDispose: Boolean) extends BlockData {

  override def toInputStream(): InputStream = buffer.toInputStream(dispose = false)

  override def toNetty(): Object = buffer.toNetty

  override def toChunkedByteBuffer(allocator: Int => ByteBuffer): ChunkedByteBuffer = {
    buffer.copy(allocator)
  }

  override def toByteBuffer(): ByteBuffer = buffer.toByteBuffer

  override def size: Long = buffer.size

  override def dispose(): Unit = {
    if (shouldDispose) {
      buffer.dispose()
    }
  }

}

/**
 * Manager running on every node (driver and executors) which provides interfaces for putting and
 * retrieving blocks both locally and remotely into various stores (memory, disk, and off-heap).
 *
 * Note that [[initialize()]] must be called before the BlockManager is usable.
 */
private[spark] class BlockManager(
    executorId: String,
    rpcEnv: RpcEnv,
    val master: BlockManagerMaster,
    val serializerManager: SerializerManager,
    val conf: SparkConf,
    memoryManager: MemoryManager,
    mapOutputTracker: MapOutputTracker,
    shuffleManager: ShuffleManager,
    val blockTransferService: BlockTransferService,
    securityManager: SecurityManager,
    numUsableCores: Int)
  extends BlockDataManager with BlockEvictionHandler with Logging {
  @transient lazy val mylogger = org.apache.log4j.LogManager.getLogger("myLogger")
<<<<<<< HEAD
  mylogger.info("BlockManager for executor " + executorId)
=======
>>>>>>> dc2b3da7

  private[spark] val externalShuffleServiceEnabled =
    conf.getBoolean("spark.shuffle.service.enabled", false)

  val diskBlockManager = {
    // Only perform cleanup if an external service is not serving our shuffle files.
    val deleteFilesOnStop =
      !externalShuffleServiceEnabled || executorId == SparkContext.DRIVER_IDENTIFIER
    new DiskBlockManager(conf, deleteFilesOnStop)
  }

  // Visible for testing
  private[storage] val blockInfoManager = new BlockInfoManager

  private val futureExecutionContext = ExecutionContext.fromExecutorService(
    ThreadUtils.newDaemonCachedThreadPool("block-manager-future", 128))

  // Actual storage of where blocks are kept
  private[spark] val memoryStore =
    new MemoryStore(conf, blockInfoManager, serializerManager, memoryManager, this)
  private[spark] val diskStore = new DiskStore(conf, diskBlockManager, securityManager)
  memoryManager.setMemoryStore(memoryStore)

  // Note: depending on the memory manager, `maxMemory` may actually vary over time.
  // However, since we use this only for reporting and logging, what we actually want here is
  // the absolute maximum value that `maxMemory` can ever possibly reach. We may need
  // to revisit whether reporting this value as the "max" is intuitive to the user.
  private val maxOnHeapMemory = memoryManager.maxOnHeapStorageMemory
  private val maxOffHeapMemory = memoryManager.maxOffHeapStorageMemory

  // Port used by the external shuffle service. In Yarn mode, this may be already be
  // set through the Hadoop configuration as the server is launched in the Yarn NM.
  private val externalShuffleServicePort = {
    val tmpPort = Utils.getSparkOrYarnConfig(conf, "spark.shuffle.service.port", "7337").toInt
    if (tmpPort == 0) {
      // for testing, we set "spark.shuffle.service.port" to 0 in the yarn config, so yarn finds
      // an open port.  But we still need to tell our spark apps the right port to use.  So
      // only if the yarn config has the port set to 0, we prefer the value in the spark config
      conf.get("spark.shuffle.service.port").toInt
    } else {
      tmpPort
    }
  }

  var blockManagerId: BlockManagerId = _

  // Address of the server that serves this executor's shuffle files. This is either an external
  // service, or just our own Executor's BlockManager.
  private[spark] var shuffleServerId: BlockManagerId = _

  // Client to read other executors' shuffle files. This is either an external service, or just the
  // standard BlockTransferService to directly connect to other Executors.
  private[spark] val shuffleClient = if (externalShuffleServiceEnabled) {
    val transConf = SparkTransportConf.fromSparkConf(conf, "shuffle", numUsableCores)
    new ExternalShuffleClient(transConf, securityManager, securityManager.isAuthenticationEnabled())
  } else {
    blockTransferService
  }

  // Max number of failures before this block manager refreshes the block locations from the driver
  private val maxFailuresBeforeLocationRefresh =
    conf.getInt("spark.block.failures.beforeLocationRefresh", 5)

  private val slaveEndpoint = rpcEnv.setupEndpoint(
    "BlockManagerEndpoint" + BlockManager.ID_GENERATOR.next,
    new BlockManagerSlaveEndpoint(rpcEnv, this, mapOutputTracker))

  // Pending re-registration action being executed asynchronously or null if none is pending.
  // Accesses should synchronize on asyncReregisterLock.
  private var asyncReregisterTask: Future[Unit] = null
  private val asyncReregisterLock = new Object

  // Field related to peer block managers that are necessary for block replication
  @volatile private var cachedPeers: Seq[BlockManagerId] = _
  private val peerFetchLock = new Object
  private var lastPeerFetchTime = 0L

  private var blockReplicationPolicy: BlockReplicationPolicy = _

  // For disaggregated memory store
  val crailConf = new CrailConfiguration()
  var fs : CrailStore = _
  fs = CrailStore.newInstance(crailConf)
  var fileCache : ConcurrentHashMap[String, CrailBlockFile] = _
  fileCache = new ConcurrentHashMap[String, CrailBlockFile]()

  val rootDir = "/spark"
  val broadcastDir = rootDir + "/broadcast"
  val shuffleDir = rootDir + "/shuffle"
  val rddDir = rootDir + "/rdd"
  val tmpDir = rootDir + "/tmp"
  val metaDir = rootDir + "/meta"
  val hostsDir = metaDir + "/hosts"

  if (executorId == "driver") {
    logInfo("creating main dir " + rootDir)
    val baseDirExists : Boolean = fs.lookup(rootDir).get() != null

    logInfo("creating main dir " + rootDir)
    if (baseDirExists) {
      fs.delete(rootDir, true).get().syncDir()
    }
    fs.create(rootDir, CrailNodeType.DIRECTORY, CrailStorageClass.DEFAULT,
      CrailLocationClass.DEFAULT, true).get().syncDir()
    logInfo("creating " + rootDir + " done")
    fs.create(broadcastDir, CrailNodeType.DIRECTORY, CrailStorageClass.DEFAULT,
      CrailLocationClass.DEFAULT, true).get().syncDir()
    logInfo("creating " + broadcastDir + " done")
    fs.create(shuffleDir, CrailNodeType.DIRECTORY, CrailStorageClass.DEFAULT,
      CrailLocationClass.DEFAULT, true).get().syncDir()
    logInfo("creating " + shuffleDir + " done")
    fs.create(rddDir, CrailNodeType.DIRECTORY, CrailStorageClass.DEFAULT,
      CrailLocationClass.DEFAULT, true).get().syncDir()
    logInfo("creating " + rddDir + " done")
    fs.create(tmpDir, CrailNodeType.DIRECTORY, CrailStorageClass.DEFAULT,
      CrailLocationClass.DEFAULT, true).get().syncDir()
    logInfo("creating " + tmpDir + " done")
    fs.create(metaDir, CrailNodeType.DIRECTORY, CrailStorageClass.DEFAULT,
      CrailLocationClass.DEFAULT, true).get().syncDir()
    logInfo("creating " + metaDir + " done")
    fs.create(hostsDir, CrailNodeType.DIRECTORY, CrailStorageClass.DEFAULT,
      CrailLocationClass.DEFAULT, true).get().syncDir()
    logInfo("creating main dir done " + rootDir)
  }

  /**
   * Initializes the BlockManager with the given appId. This is not performed in the constructor as
   * the appId may not be known at BlockManager instantiation time (in particular for the driver,
   * where it is only learned after registration with the TaskScheduler).
   *
   * This method initializes the BlockTransferService and ShuffleClient, registers with the
   * BlockManagerMaster, starts the BlockManagerWorker endpoint, and registers with a local shuffle
   * service if configured.
   */
  def initialize(appId: String): Unit = {
    blockTransferService.init(this)
    shuffleClient.init(appId)

    blockReplicationPolicy = {
      val priorityClass = conf.get(
        "spark.storage.replication.policy", classOf[RandomBlockReplicationPolicy].getName)
      val clazz = Utils.classForName(priorityClass)
      val ret = clazz.newInstance.asInstanceOf[BlockReplicationPolicy]
      logInfo(s"Using $priorityClass for block replication policy")
      ret
    }

    val id =
      BlockManagerId(executorId, blockTransferService.hostName, blockTransferService.port, None)

    val idFromMaster = master.registerBlockManager(
      id,
      maxOnHeapMemory,
      maxOffHeapMemory,
      slaveEndpoint)

    blockManagerId = if (idFromMaster != null) idFromMaster else id

    shuffleServerId = if (externalShuffleServiceEnabled) {
      logInfo(s"external shuffle service port = $externalShuffleServicePort")
      BlockManagerId(executorId, blockTransferService.hostName, externalShuffleServicePort)
    } else {
      blockManagerId
    }

    // Register Executors' configuration with the local shuffle service, if one should exist.
    if (externalShuffleServiceEnabled && !blockManagerId.isDriver) {
      registerWithExternalShuffleServer()
    }

    logInfo(s"Initialized BlockManager: $blockManagerId")
  }

  private def registerWithExternalShuffleServer() {
    logInfo("Registering executor with local external shuffle service.")
    val shuffleConfig = new ExecutorShuffleInfo(
      diskBlockManager.localDirs.map(_.toString),
      diskBlockManager.subDirsPerLocalDir,
      shuffleManager.getClass.getName)

    val MAX_ATTEMPTS = 3
    val SLEEP_TIME_SECS = 5

    for (i <- 1 to MAX_ATTEMPTS) {
      try {
        // Synchronous and will throw an exception if we cannot connect.
        shuffleClient.asInstanceOf[ExternalShuffleClient].registerWithShuffleServer(
          shuffleServerId.host, shuffleServerId.port, shuffleServerId.executorId, shuffleConfig)
        return
      } catch {
        case e: Exception if i < MAX_ATTEMPTS =>
          logError(s"Failed to connect to external shuffle server, will retry ${MAX_ATTEMPTS - i}"
            + s" more times after waiting $SLEEP_TIME_SECS seconds...", e)
          Thread.sleep(SLEEP_TIME_SECS * 1000)
        case NonFatal(e) =>
          throw new SparkException("Unable to register with external shuffle server due to : " +
            e.getMessage, e)
      }
    }
  }

  /**
   * Report all blocks to the BlockManager again. This may be necessary if we are dropped
   * by the BlockManager and come back or if we become capable of recovering blocks on disk after
   * an executor crash.
   *
   * This function deliberately fails silently if the master returns false (indicating that
   * the slave needs to re-register). The error condition will be detected again by the next
   * heart beat attempt or new block registration and another try to re-register all blocks
   * will be made then.
   */
  private def reportAllBlocks(): Unit = {
    logInfo(s"Reporting ${blockInfoManager.size} blocks to the master.")
    for ((blockId, info) <- blockInfoManager.entries) {
      val status = getCurrentBlockStatus(blockId, info)
      if (info.tellMaster && !tryToReportBlockStatus(blockId, status)) {
        logError(s"Failed to report $blockId to master; giving up.")
        return
      }
    }
  }

  /**
   * Re-register with the master and report all blocks to it. This will be called by the heart beat
   * thread if our heartbeat to the block manager indicates that we were not registered.
   *
   * Note that this method must be called without any BlockInfo locks held.
   */
  def reregister(): Unit = {
    // TODO: We might need to rate limit re-registering.
    logInfo(s"BlockManager $blockManagerId re-registering with master")
    master.registerBlockManager(blockManagerId, maxOnHeapMemory, maxOffHeapMemory, slaveEndpoint)
    reportAllBlocks()
  }

  /**
   * Re-register with the master sometime soon.
   */
  private def asyncReregister(): Unit = {
    asyncReregisterLock.synchronized {
      if (asyncReregisterTask == null) {
        asyncReregisterTask = Future[Unit] {
          // This is a blocking action and should run in futureExecutionContext which is a cached
          // thread pool
          reregister()
          asyncReregisterLock.synchronized {
            asyncReregisterTask = null
          }
        }(futureExecutionContext)
      }
    }
  }

  /**
   * For testing. Wait for any pending asynchronous re-registration; otherwise, do nothing.
   */
  def waitForAsyncReregister(): Unit = {
    val task = asyncReregisterTask
    if (task != null) {
      try {
        ThreadUtils.awaitReady(task, Duration.Inf)
      } catch {
        case NonFatal(t) =>
          throw new Exception("Error occurred while waiting for async. reregistration", t)
      }
    }
  }

  /**
   * Interface to get local block data. Throws an exception if the block cannot be found or
   * cannot be read successfully.
   */
  override def getBlockData(blockId: BlockId): ManagedBuffer = {
    if (blockId.isShuffle) {
      shuffleManager.shuffleBlockResolver.getBlockData(blockId.asInstanceOf[ShuffleBlockId])
    } else {
      val vanillaGetBlockDataStart = System.nanoTime()
      getLocalBytes(blockId) match {
        case Some(blockData) =>
<<<<<<< HEAD
          val vanillaGetBlockDataTime = System.nanoTime() - vanillaGetBlockDataStart
          logInfo(
            s"jy: Local fetch by getBlockData $blockId succeeded, " + vanillaGetBlockDataTime)
          new BlockManagerManagedBuffer(blockInfoManager, blockId, blockData, true)
=======
        new BlockManagerManagedBuffer(blockInfoManager, blockId, blockData, true)
>>>>>>> dc2b3da7
        case None =>
          // If this block manager receives a request for a block that it doesn't have then it's
          // likely that the master has outdated block statuses for this block. Therefore, we send
          // an RPC so that this block is marked as being unavailable from this block manager.
          reportBlockStatus(blockId, BlockStatus.empty)
          throw new BlockNotFoundException(blockId.toString)
      }
    }
  }

  /**
   * Put the block locally, using the given storage level.
   *
   * '''Important!''' Callers must not mutate or release the data buffer underlying `bytes`. Doing
   * so may corrupt or change the data stored by the `BlockManager`.
   */
  override def putBlockData(
      blockId: BlockId,
      data: ManagedBuffer,
      level: StorageLevel,
      classTag: ClassTag[_]): Boolean = {
    putBytes(blockId, new ChunkedByteBuffer(data.nioByteBuffer()), level)(classTag)
  }

  /**
   * Get the BlockStatus for the block identified by the given ID, if it exists.
   * NOTE: This is mainly for testing.
   */
  def getStatus(blockId: BlockId): Option[BlockStatus] = {
    blockInfoManager.get(blockId).map { info =>
      val memSize = if (memoryStore.contains(blockId)) memoryStore.getSize(blockId) else 0L
      val diskSize = if (diskStore.contains(blockId)) diskStore.getSize(blockId) else 0L
      BlockStatus(info.level, memSize = memSize, diskSize = diskSize)
    }
  }

  /**
   * Get the ids of existing blocks that match the given filter. Note that this will
   * query the blocks stored in the disk block manager (that the block manager
   * may not know of).
   */
  def getMatchingBlockIds(filter: BlockId => Boolean): Seq[BlockId] = {
    // The `toArray` is necessary here in order to force the list to be materialized so that we
    // don't try to serialize a lazy iterator when responding to client requests.
    (blockInfoManager.entries.map(_._1) ++ diskBlockManager.getAllBlocks())
      .filter(filter)
      .toArray
      .toSeq
  }

  /**
   * Tell the master about the current storage status of a block. This will send a block update
   * message reflecting the current status, *not* the desired storage level in its block info.
   * For example, a block with MEMORY_AND_DISK set might have fallen out to be only on disk.
   *
   * droppedMemorySize exists to account for when the block is dropped from memory to disk (so
   * it is still valid). This ensures that update in master will compensate for the increase in
   * memory on slave.
   */
  private def reportBlockStatus(
      blockId: BlockId,
      status: BlockStatus,
      droppedMemorySize: Long = 0L): Unit = {
    val needReregister = !tryToReportBlockStatus(blockId, status, droppedMemorySize)
    if (needReregister) {
      logInfo(s"Got told to re-register updating block $blockId")
      // Re-registering will report our new block for free.
      asyncReregister()
    }
    logDebug(s"Told master about block $blockId")
  }

  /**
   * Actually send a UpdateBlockInfo message. Returns the master's response,
   * which will be true if the block was successfully recorded and false if
   * the slave needs to re-register.
   */
  private def tryToReportBlockStatus(
      blockId: BlockId,
      status: BlockStatus,
      droppedMemorySize: Long = 0L): Boolean = {
    val storageLevel = status.storageLevel
    val inMemSize = Math.max(status.memSize, droppedMemorySize)
    val onDiskSize = status.diskSize
    master.updateBlockInfo(blockManagerId, blockId, storageLevel, inMemSize, onDiskSize)
  }

  /**
   * Return the updated storage status of the block with the given ID. More specifically, if
   * the block is dropped from memory and possibly added to disk, return the new storage level
   * and the updated in-memory and on-disk sizes.
   */
  private def getCurrentBlockStatus(blockId: BlockId, info: BlockInfo): BlockStatus = {
    info.synchronized {
      info.level match {
        case null =>
          BlockStatus.empty
        case level =>
          val inMem = level.useMemory && memoryStore.contains(blockId)
          val onDisk = level.useDisk && diskStore.contains(blockId)
          val overDisagg = level.useDisagg
          val deserialized = if (inMem) level.deserialized else false
          val replication = if (inMem  || onDisk) level.replication else 1
          val storageLevel = StorageLevel(
            useDisk = onDisk,
            useMemory = inMem,
            useDisagg = overDisagg,
            useOffHeap = level.useOffHeap,
            deserialized = deserialized,
            replication = replication)
          val memSize = if (inMem) memoryStore.getSize(blockId) else 0L
          val diskSize = if (onDisk) diskStore.getSize(blockId) else 0L
          BlockStatus(storageLevel, memSize, diskSize)
      }
    }
  }

  /**
   * Get locations of an array of blocks.
   */
  private def getLocationBlockIds(blockIds: Array[BlockId]): Array[Seq[BlockManagerId]] = {
    val startTimeMs = System.currentTimeMillis
    val locations = master.getLocations(blockIds).toArray
    logDebug("Got multiple block location in %s".format(Utils.getUsedTimeMs(startTimeMs)))
    locations
  }

  /**
   * Cleanup code run in response to a failed local read.
   * Must be called while holding a read lock on the block.
   */
  private def handleLocalReadFailure(blockId: BlockId): Nothing = {
    releaseLock(blockId)
    // Remove the missing block so that its unavailability is reported to the driver
    removeBlock(blockId)
    throw new SparkException(s"Block $blockId was not found even though it's read-locked")
  }

  /**
   * Get block from local block manager as an iterator of Java objects.
   */
  def getLocalValues(blockId: BlockId): Option[BlockResult] = {
    logDebug(s"Getting local block $blockId")
    blockInfoManager.lockForReading(blockId) match {
      case None =>
        logDebug(s"Block $blockId was not found")
        None
      case Some(info) =>
        val level = info.level
        logDebug(s"Level for block $blockId is $level")
        val taskAttemptId = Option(TaskContext.get()).map(_.taskAttemptId())
        if (level.useMemory && memoryStore.contains(blockId)) {
          val iter: Iterator[Any] = if (level.deserialized) {
            memoryStore.getValues(blockId).get
          } else {
            serializerManager.dataDeserializeStream(
              blockId, memoryStore.getBytes(blockId).get.toInputStream())(info.classTag)
          }
          // We need to capture the current taskId in case the iterator completion is triggered
          // from a different thread which does not have TaskContext set; see SPARK-18406 for
          // discussion.
          val ci = CompletionIterator[Any, Iterator[Any]](iter, {
            releaseLock(blockId, taskAttemptId)
          })
          Some(new BlockResult(ci, DataReadMethod.Memory, info.size))
        } else if (level.useDisk && diskStore.contains(blockId)) {
          val diskData = diskStore.getBytes(blockId)
          val iterToReturn: Iterator[Any] = {
            if (level.deserialized) {
              val diskValues = serializerManager.dataDeserializeStream(
                blockId,
                diskData.toInputStream())(info.classTag)
              maybeCacheDiskValuesInMemory(info, blockId, level, diskValues)
            } else {
              val stream = maybeCacheDiskBytesInMemory(info, blockId, level, diskData)
                .map { _.toInputStream(dispose = false) }
                .getOrElse { diskData.toInputStream() }
              serializerManager.dataDeserializeStream(blockId, stream)(info.classTag)
            }
          }
          val ci = CompletionIterator[Any, Iterator[Any]](iterToReturn, {
            releaseLockAndDispose(blockId, diskData, taskAttemptId)
          })
          Some(new BlockResult(ci, DataReadMethod.Disk, info.size))
        } else {
          handleLocalReadFailure(blockId)
        }
    }
  }

  /**
   * Get block from the local block manager as serialized bytes.
   */
  def getLocalBytes(blockId: BlockId): Option[BlockData] = {
    logDebug(s"Getting local block $blockId as bytes")
    // As an optimization for map output fetches, if the block is for a shuffle, return it
    // without acquiring a lock; the disk store never deletes (recent) items so this should work
    if (blockId.isShuffle) {
      val shuffleBlockResolver = shuffleManager.shuffleBlockResolver
      // TODO: This should gracefully handle case where local block is not available. Currently
      // downstream code will throw an exception.
      val buf = new ChunkedByteBuffer(
        shuffleBlockResolver.getBlockData(blockId.asInstanceOf[ShuffleBlockId]).nioByteBuffer())
      Some(new ByteBufferBlockData(buf, true))
    } else {
      blockInfoManager.lockForReading(blockId).map { info => doGetLocalBytes(blockId, info) }
    }
  }

  /**
   * Get block from the local block manager as serialized bytes.
   *
   * Must be called while holding a read lock on the block.
   * Releases the read lock upon exception; keeps the read lock upon successful return.
   */
  private def doGetLocalBytes(blockId: BlockId, info: BlockInfo): BlockData = {
    val level = info.level
    logDebug(s"Level for block $blockId is $level")

    if (level.useDisagg) {
      // Get disagg bytes
      val disaggGetBlockDataStart = System.nanoTime
      getDisaggBytes(blockId).map { inputStream =>
        val values =
          serializerManager.dataDeserializeStream(blockId, inputStream)(info.classTag)
        val disaggGetBlockDataTime = System.nanoTime - disaggGetBlockDataStart
        logInfo(s"jy: disagg fetch by getBlockData from $executorId $blockId succeeded, "
          + disaggGetBlockDataTime)
        new ByteBufferBlockData(serializerManager.dataSerializeWithExplicitClassTag(
          blockId, values, info.classTag), false)
      }.get
    } else if (level.deserialized) {
      // In order, try to read the serialized bytes from memory, then from disk, then fall back to
      // serializing in-memory objects, and, finally, throw an exception
      // if the block does not exist.
      // Try to avoid expensive serialization by reading a pre-serialized copy from disk:
      if (level.useDisk && diskStore.contains(blockId)) {
        // Note: we purposely do not try to put the block back into memory here. Since this branch
        // handles deserialized blocks, this block may only be cached in memory as objects, not
        // serialized bytes. Because the caller only requested bytes, it doesn't make sense to
        // cache the block's deserialized objects since that caching may not have a payoff.
        diskStore.getBytes(blockId)
      } else if (level.useMemory && memoryStore.contains(blockId)) {
        // The block was not found on disk, so serialize an in-memory copy:
        new ByteBufferBlockData(serializerManager.dataSerializeWithExplicitClassTag(
          blockId, memoryStore.getValues(blockId).get, info.classTag), true)
      } else {
        handleLocalReadFailure(blockId)
      }
    } else {  // storage level is serialized
      if (level.useMemory && memoryStore.contains(blockId)) {
        new ByteBufferBlockData(memoryStore.getBytes(blockId).get, false)
      } else if (level.useDisk && diskStore.contains(blockId)) {
        val diskData = diskStore.getBytes(blockId)
        maybeCacheDiskBytesInMemory(info, blockId, level, diskData)
          .map(new ByteBufferBlockData(_, false))
          .getOrElse(diskData)
      } else {
        handleLocalReadFailure(blockId)
      }
    }
  }

  /**
   * Get block from remote block managers.
   *
   * This does not acquire a lock on this block in this JVM.
   */
  private def getRemoteValues[T: ClassTag](blockId: BlockId): Option[BlockResult] = {
    val ct = implicitly[ClassTag[T]]
    getRemoteBytes(blockId).map { data =>
      val values =
        serializerManager.dataDeserializeStream(blockId, data.toInputStream(dispose = true))(ct)
      new BlockResult(values, DataReadMethod.Network, data.size)
    }
  }

  /**
   * Return a list of locations for the given block, prioritizing the local machine since
   * multiple block managers can share the same host.
   */
  private def getLocations(blockId: BlockId): Seq[BlockManagerId] = {
    val locs = Random.shuffle(master.getLocations(blockId))
    val (preferredLocs, otherLocs) = locs.partition { loc => blockManagerId.host == loc.host }
    preferredLocs ++ otherLocs
  }

  /**
   * Get block from remote block managers as serialized bytes.
   */
  def getRemoteBytes(blockId: BlockId): Option[ChunkedByteBuffer] = {
    logDebug(s"Getting remote block $blockId")
    require(blockId != null, "BlockId is null")
    var runningFailureCount = 0
    var totalFailureCount = 0
    val locations = getLocations(blockId)
    val maxFetchFailures = locations.size
    var locationIterator = locations.iterator
    while (locationIterator.hasNext) {
      val loc = locationIterator.next()
      logDebug(s"Getting remote block $blockId from $loc")
      val data = try {
        blockTransferService.fetchBlockSync(
          loc.host, loc.port, loc.executorId, blockId.toString).nioByteBuffer()
      } catch {
        case NonFatal(e) =>
          runningFailureCount += 1
          totalFailureCount += 1

          if (totalFailureCount >= maxFetchFailures) {
            // Give up trying anymore locations. Either we've tried all of the original locations,
            // or we've refreshed the list of locations from the master, and have still
            // hit failures after trying locations from the refreshed list.
            logWarning(s"Failed to fetch block after $totalFailureCount fetch failures. " +
              s"Most recent failure cause:", e)
            return None
          }

          logWarning(s"Failed to fetch remote block $blockId " +
            s"from $loc (failed attempt $runningFailureCount)", e)

          // If there is a large number of executors then locations list can contain a
          // large number of stale entries causing a large number of retries that may
          // take a significant amount of time. To get rid of these stale entries
          // we refresh the block locations after a certain number of fetch failures
          if (runningFailureCount >= maxFailuresBeforeLocationRefresh) {
            locationIterator = getLocations(blockId).iterator
            logDebug(s"Refreshed locations from the driver " +
              s"after ${runningFailureCount} fetch failures.")
            runningFailureCount = 0
          }

          // This location failed, so we retry fetch from a different one by returning null here
          null
      }

      if (data != null) {
        return Some(new ChunkedByteBuffer(data))
      }
      logDebug(s"The value of block $blockId is null")
    }
    logDebug(s"Block $blockId not found")
    None
  }

  private def getDisaggValues[T: ClassTag](blockId: BlockId): Option[BlockResult] = {
    val ct = implicitly[ClassTag[T]]
    getDisaggBytes(blockId).map { inputStream =>
      val values =
        serializerManager.dataDeserializeStream(blockId, inputStream)(ct)
        new BlockResult(values, DataReadMethod.Network, 1) // arbitrary size?
    }
  }

  def getDisaggBytes(blockId: BlockId): Option[InputStream] = {
    require(blockId != null, "BlockId is null")

    // Get CrailInputStream directly
    if (blockExists(blockId)) {
      val res = getMultiStream(blockId)
      if (res == null) {
        None
      } else {
        Some(res)
      }
    } else {
      None
    }
  }

  def blockExists(blockId: BlockId): Boolean = {
      val crailFile = getLock(blockId)
      crailFile.synchronized {
        var fileInfo = crailFile.getFile()
        if (fileInfo != null) {
          // Double-check the file in CrailFS
          val path = getPath(blockId)
          val remoteFileInfo = fs.lookup(path).get()
          if (remoteFileInfo == null) {
            crailFile.update(null)
            return false
          } else {
            return true
          }
        }
      }
    return false
  }

  class CrailBlockFile (name: String, var file: CrailFile) {
    def getFile() : CrailFile = {
      return file
    }

    def update(newFile: CrailFile) : Unit = {
      file = newFile
    }
  }

  def getMultiStream(blockId: BlockId) : CrailBufferedInputStream = {
    val name = rddDir + "/" + blockId + "/"
    val outstanding = 1
    logInfo(s"jy: getMultiStream $executorId $blockId fs.lookup started")
    val disaggFetchStart = System.nanoTime
    val lookupRes = fs.lookup(name).get()
    if (lookupRes == null) {
      return null
    } else {
      val multiStream = lookupRes.asFile().getBufferedInputStream(outstanding)
      val disaggFetchTime = System.nanoTime - disaggFetchStart
      logInfo(s"jy: getMultiStream $executorId $blockId fs.lookup succeeded, $disaggFetchTime ns")
      return multiStream
    }
  }

  private def getLock(blockId: BlockId) : CrailBlockFile = {
    var crailFile = fileCache.get(blockId.name)
    if (crailFile == null) {
      crailFile = new CrailBlockFile(blockId.name, null)
      val oldFile = fileCache.putIfAbsent(blockId.name, crailFile)
      if (oldFile != null) {
        crailFile = oldFile
      }
    }
    return crailFile
  }

  private def getPath(blockId: BlockId): String = {
    var name = tmpDir + "/" + blockId.name
    if (blockId.isBroadcast) {
      name = broadcastDir + "/" + blockId.name
    } else if (blockId.isShuffle) {
      name = shuffleDir + "/" + blockId.name
    } else if (blockId.isRDD) {
      name = rddDir + "/" + blockId.name
    }
    return name
  }

  /**
   * Get a block from the block manager (either local or remote).
   *
   * This acquires a read lock on the block if the block was stored locally and does not acquire
   * any locks if the block was fetched from a remote block manager. The read lock will
   * automatically be freed once the result's `data` iterator is fully consumed.
   */
  def get[T: ClassTag](blockId: BlockId): Option[BlockResult] = {
<<<<<<< HEAD
    val vanillaLocalFetchStart = System.nanoTime()
    logInfo(s"jy: getLocalValues for local fetch $blockId start")
=======
    val disaggFetchStart = System.nanoTime
    val disagg = getDisaggValues[T](blockId)
    if (disagg.isDefined) {
      logInfo(s"Found block $blockId in disagg memory")
      val disaggFetchTime = System.nanoTime - disaggFetchStart
      logInfo(s"jy: disagg fetch from $executorId $blockId succeeded, " + disaggFetchTime)
      return disagg
    }
>>>>>>> dc2b3da7
    val local = getLocalValues(blockId)
    if (local.isDefined) {
      logInfo(s"Found block $blockId locally")
      val vanillaLocalFetchTime = System.nanoTime() - vanillaLocalFetchStart
      logInfo(s"jy: getLocalValues for local fetch $blockId succeeded, " + vanillaLocalFetchTime)
      return local
    }
    val vanillaRemoteFetchStart = System.nanoTime()
    logInfo(s"jy: getRemoteValues for remote fetch $blockId start")
    val remote = getRemoteValues[T](blockId)
    if (remote.isDefined) {
      logInfo(s"Found block $blockId remotely")
      val vanillaRemoteFetchTime = System.nanoTime() - vanillaRemoteFetchStart
      logInfo(s"jy: getRemoteValues for remote fetch $blockId succeeded, " + vanillaRemoteFetchTime)
      return remote
    }
    None
  }

  /**
   * Downgrades an exclusive write lock to a shared read lock.
   */
  def downgradeLock(blockId: BlockId): Unit = {
    blockInfoManager.downgradeLock(blockId)
  }

  /**
   * Release a lock on the given block with explicit TID.
   * The param `taskAttemptId` should be passed in case we can't get the correct TID from
   * TaskContext, for example, the input iterator of a cached RDD iterates to the end in a child
   * thread.
   */
  def releaseLock(blockId: BlockId, taskAttemptId: Option[Long] = None): Unit = {
    blockInfoManager.unlock(blockId, taskAttemptId)
  }

  /**
   * Registers a task with the BlockManager in order to initialize per-task bookkeeping structures.
   */
  def registerTask(taskAttemptId: Long): Unit = {
    blockInfoManager.registerTask(taskAttemptId)
  }

  /**
   * Release all locks for the given task.
   *
   * @return the blocks whose locks were released.
   */
  def releaseAllLocksForTask(taskAttemptId: Long): Seq[BlockId] = {
    blockInfoManager.releaseAllLocksForTask(taskAttemptId)
  }

  /**
   * Retrieve the given block if it exists, otherwise call the provided `makeIterator` method
   * to compute the block, persist it, and return its values.
   *
   * @return either a BlockResult if the block was successfully cached, or an iterator if the block
   *         could not be cached.
   */
  def getOrElseUpdate[T](
      context: TaskContext,
      blockId: BlockId,
      level: StorageLevel,
      classTag: ClassTag[T],
      makeIterator: () => Iterator[T]): Either[BlockResult, Iterator[T]] = {
    // Attempt to read the block from local or remote storage. If it's present, then we don't need
    // to go through the local-get-or-put path.

    var newLevel = StorageLevel.MEMORY_ONLY
    if ((blockId.name.contains("rdd_2_") ||
        blockId.name.contains("rdd_17_"))
       && level.useMemory) {
      newLevel = StorageLevel.DISAGG
    }

    val disaggRecomputeStart = System.nanoTime
    if (blockExists(blockId)) {
      logInfo("jy: disagg fetch from "
        + executorId + " " + context.stageId() + " " + context.taskAttemptId()
        + " " + blockId + " start")
    }
    get[T](blockId)(classTag) match {
      case Some(block) =>
        return Left(block)
      case _ =>
        // Need to compute the block.
    }
    val vanillaRecomputeStart = System.nanoTime()
    // Initially we hold no locks on this block.
    doPutIterator(blockId, makeIterator, newLevel, classTag, keepReadLock = true) match {
      case None =>
        // doPut() didn't hand work back to us, so the block already existed or was successfully
        // stored. Therefore, we now hold a read lock on the block.
        if (newLevel.useDisagg) {
          val blockResult = getDisaggValues(blockId).getOrElse {
            releaseLock(blockId)
            throw new SparkException(s"get() from disagg failed for block $blockId")
          }
          val disaggRecomputeThenLocalFetch = System.nanoTime - disaggRecomputeStart
          logInfo("jy: disagg recompute then local fetch from "
            + executorId + " " + context.stageId() + " " + context.taskAttemptId()
            + " " + blockId + " succeeded, " + disaggRecomputeThenLocalFetch)
          releaseLock(blockId)
<<<<<<< HEAD
          val vanillaRecomputeThenLocalFetch = System.nanoTime() - vanillaRecomputeStart
          logInfo(
            s"jy: Recompute then local fetch $blockId failed, " + vanillaRecomputeThenLocalFetch)
          throw new SparkException(s"get() failed for block $blockId even though we held a lock")
        }
        // We already hold a read lock on the block from the doPut() call and getLocalValues()
        // acquires the lock again, so we need to call releaseLock() here so that the net number
        // of lock acquisitions is 1 (since the caller will only call release() once).
        releaseLock(blockId)
        val vanillaRecomputeThenLocalFetch = System.nanoTime() - vanillaRecomputeStart
        logInfo(
          s"jy: Recompute then local fetch $blockId succeeded, " + vanillaRecomputeThenLocalFetch)
        Left(blockResult)
      case Some(iter) =>
=======
          Left(blockResult)
        } else {
          val blockResult = getLocalValues(blockId).getOrElse {
            // Since we held a read lock between the doPut() and get() calls, the block should not
            // have been evicted, so get() not returning the block indicates some internal error.
            releaseLock(blockId)
            throw new SparkException(s"get() failed for block $blockId even though we held a lock")
          }
          // We already hold a read lock on the block from the doPut() call and getLocalValues()
          // acquires the lock again, so we need to call releaseLock() here so that the net number
          // of lock acquisitions is 1 (since the caller will only call release() once).
          releaseLock(blockId)
          Left(blockResult)
        }
     case Some(iter) =>
>>>>>>> dc2b3da7
        // The put failed, likely because the data was too large to fit in memory and could not be
        // dropped to disk. Therefore, we need to pass the input iterator back to the caller so
        // that they can decide what to do with the values (e.g. process them without caching).
        val vanillaRecomputeThenLocalFetch = System.nanoTime() - vanillaRecomputeStart
        logInfo(
          s"jy: Recompute then local fetch $blockId succeeded with problem, "
            + vanillaRecomputeThenLocalFetch)
        Right(iter)
    }
  }

  /**
   * @return true if the block was stored or false if an error occurred.
   */
  def putIterator[T: ClassTag](
      blockId: BlockId,
      values: Iterator[T],
      level: StorageLevel,
      tellMaster: Boolean = true): Boolean = {
    require(values != null, "Values is null")
    doPutIterator(blockId, () => values, level, implicitly[ClassTag[T]], tellMaster) match {
      case None =>
        true
      case Some(iter) =>
        // Caller doesn't care about the iterator values, so we can close the iterator here
        // to free resources earlier
        iter.close()
        false
    }
  }

  /**
   * A short circuited method to get a block writer that can write data directly to disk.
   * The Block will be appended to the File specified by filename. Callers should handle error
   * cases.
   */
  def getDiskWriter(
      blockId: BlockId,
      file: File,
      serializerInstance: SerializerInstance,
      bufferSize: Int,
      writeMetrics: ShuffleWriteMetrics): DiskBlockObjectWriter = {
    val syncWrites = conf.getBoolean("spark.shuffle.sync", false)
    new DiskBlockObjectWriter(file, serializerManager, serializerInstance, bufferSize,
      syncWrites, writeMetrics, blockId)
  }

  /**
   * Put a new block of serialized bytes to the block manager.
   *
   * '''Important!''' Callers must not mutate or release the data buffer underlying `bytes`. Doing
   * so may corrupt or change the data stored by the `BlockManager`.
   *
   * @return true if the block was stored or false if an error occurred.
   */
  def putBytes[T: ClassTag](
      blockId: BlockId,
      bytes: ChunkedByteBuffer,
      level: StorageLevel,
      tellMaster: Boolean = true): Boolean = {
    require(bytes != null, "Bytes is null")
    doPutBytes(blockId, bytes, level, implicitly[ClassTag[T]], tellMaster)
  }

  /**
   * Put the given bytes according to the given level in one of the block stores, replicating
   * the values if necessary.
   *
   * If the block already exists, this method will not overwrite it.
   *
   * '''Important!''' Callers must not mutate or release the data buffer underlying `bytes`. Doing
   * so may corrupt or change the data stored by the `BlockManager`.
   *
   * @param keepReadLock if true, this method will hold the read lock when it returns (even if the
   *                     block already exists). If false, this method will hold no locks when it
   *                     returns.
   * @return true if the block was already present or if the put succeeded, false otherwise.
   */
  private def doPutBytes[T](
      blockId: BlockId,
      bytes: ChunkedByteBuffer,
      level: StorageLevel,
      classTag: ClassTag[T],
      tellMaster: Boolean = true,
      keepReadLock: Boolean = false): Boolean = {
    doPut(blockId, level, classTag, tellMaster = tellMaster, keepReadLock = keepReadLock) { info =>
      val startTimeMs = System.currentTimeMillis
      // Since we're storing bytes, initiate the replication before storing them locally.
      // This is faster as data is already serialized and ready to send.
      val replicationFuture = if (level.replication > 1) {
        Future {
          // This is a blocking action and should run in futureExecutionContext which is a cached
          // thread pool. The ByteBufferBlockData wrapper is not disposed of to avoid releasing
          // buffers that are owned by the caller.
          replicate(blockId, new ByteBufferBlockData(bytes, false), level, classTag)
        }(futureExecutionContext)
      } else {
        null
      }

      val size = bytes.size

      if (level.useMemory) {
        // Put it in memory first, even if it also has useDisk set to true;
        // We will drop it to disk later if the memory store can't hold it.
        val putSucceeded = if (level.deserialized) {
          val values =
            serializerManager.dataDeserializeStream(blockId, bytes.toInputStream())(classTag)
          memoryStore.putIteratorAsValues(blockId, values, classTag) match {
            case Right(_) => true
            case Left(iter) =>
              // If putting deserialized values in memory failed, we will put the bytes directly to
              // disk, so we don't need this iterator and can close it to free resources earlier.
              iter.close()
              false
          }
        } else {
          val memoryMode = level.memoryMode
          memoryStore.putBytes(blockId, size, memoryMode, () => {
            if (memoryMode == MemoryMode.OFF_HEAP &&
                bytes.chunks.exists(buffer => !buffer.isDirect)) {
              bytes.copy(Platform.allocateDirectBuffer)
            } else {
              bytes
            }
          })
        }
        if (!putSucceeded && level.useDisk) {
          logWarning(s"Persisting block $blockId to disk instead.")
          diskStore.putBytes(blockId, bytes)
        }
      } else if (level.useDisk) {
        diskStore.putBytes(blockId, bytes)
      }

      val putBlockStatus = getCurrentBlockStatus(blockId, info)
      val blockWasSuccessfullyStored = putBlockStatus.storageLevel.isValid
      if (blockWasSuccessfullyStored) {
        // Now that the block is in either the memory or disk store,
        // tell the master about it.
        info.size = size
        if (tellMaster && info.tellMaster) {
          reportBlockStatus(blockId, putBlockStatus)
        }
        addUpdatedBlockStatusToTaskMetrics(blockId, putBlockStatus)
      }
      logDebug("Put block %s locally took %s".format(blockId, Utils.getUsedTimeMs(startTimeMs)))
      if (level.replication > 1) {
        // Wait for asynchronous replication to finish
        try {
          ThreadUtils.awaitReady(replicationFuture, Duration.Inf)
        } catch {
          case NonFatal(t) =>
            throw new Exception("Error occurred while waiting for replication to finish", t)
        }
      }
      if (blockWasSuccessfullyStored) {
        None
      } else {
        Some(bytes)
      }
    }.isEmpty
  }

  /**
   * Helper method used to abstract common code from [[doPutBytes()]] and [[doPutIterator()]].
   *
   * @param putBody a function which attempts the actual put() and returns None on success
   *                or Some on failure.
   */
  private def doPut[T](
      blockId: BlockId,
      level: StorageLevel,
      classTag: ClassTag[_],
      tellMaster: Boolean,
      keepReadLock: Boolean)(putBody: BlockInfo => Option[T]): Option[T] = {

    require(blockId != null, "BlockId is null")
    require(level != null && level.isValid, "StorageLevel is null or invalid")

    val putBlockInfo = {
      val newInfo = new BlockInfo(level, classTag, tellMaster)
<<<<<<< HEAD
=======
      mylogger.info("doPut generate BlockInfo " + newInfo)
>>>>>>> dc2b3da7

      if (blockInfoManager.lockNewBlockForWriting(blockId, newInfo)) {
        newInfo
      } else {
        logWarning(s"Block $blockId already exists on this machine; not re-adding it")
        if (!keepReadLock) {
          // lockNewBlockForWriting returned a read lock on the existing block, so we must free it:
          releaseLock(blockId)
        }
        return None
      }
    }

    val startTimeMs = System.currentTimeMillis
    var exceptionWasThrown: Boolean = true
    val result: Option[T] = try {
      val res = putBody(putBlockInfo)
      exceptionWasThrown = false
      if (res.isEmpty) {
        // the block was successfully stored
        if (keepReadLock) {
          blockInfoManager.downgradeLock(blockId)
        } else {
          blockInfoManager.unlock(blockId)
        }
      } else {
        removeBlockInternal(blockId, tellMaster = false)
        logWarning(s"Putting block $blockId failed")
      }
      res
    } finally {
      // This cleanup is performed in a finally block rather than a `catch` to avoid having to
      // catch and properly re-throw InterruptedException.
      if (exceptionWasThrown) {
        logWarning(s"Putting block $blockId failed due to an exception")
        // If an exception was thrown then it's possible that the code in `putBody` has already
        // notified the master about the availability of this block, so we need to send an update
        // to remove this block location.
        removeBlockInternal(blockId, tellMaster = tellMaster)
        // The `putBody` code may have also added a new block status to TaskMetrics, so we need
        // to cancel that out by overwriting it with an empty block status. We only do this if
        // the finally block was entered via an exception because doing this unconditionally would
        // cause us to send empty block statuses for every block that failed to be cached due to
        // a memory shortage (which is an expected failure, unlike an uncaught exception).
        addUpdatedBlockStatusToTaskMetrics(blockId, BlockStatus.empty)
      }
    }
    if (level.replication > 1) {
      logDebug("Putting block %s with replication took %s"
        .format(blockId, Utils.getUsedTimeMs(startTimeMs)))
    } else {
      logDebug("Putting block %s without replication took %s"
        .format(blockId, Utils.getUsedTimeMs(startTimeMs)))
    }
    result
  }

  def putDisaggBytes(blockId: BlockId, bytes: ByteBuffer): Unit = {
    val crailFile = getLock(blockId)
    crailFile.synchronized {
      var fileInfo = crailFile.getFile()
      if (fileInfo == null) {
        logInfo("jy: disagg: fresh file, writing " + blockId.name)
        val path = getPath(blockId)
        try {
          fileInfo = fs.create(path, CrailNodeType.DATAFILE, CrailStorageClass.DEFAULT,
            CrailLocationClass.DEFAULT, true).get().asFile()
          if (fileInfo != null && fileInfo.getCapacity() == 0) {
            val stream = fileInfo.getBufferedOutputStream(0)
            val byteBuffer = bytes.duplicate()
            byteBuffer.rewind()
            stream.write(byteBuffer)
            stream.close()
            crailFile.update(fileInfo)
          }
        } catch {
          case e: Exception =>
            throw new Exception("Exception in putDisaggBytes", e)
            // logInfo("jy: disagg: file already created, fetching update " + blockId.name)
            // fileInfo = fs.lookup(path).get().asFile()
            // crailFile.update(fileInfo)
        }
      }
    }
  }

  def putDisaggValues(blockId: BlockId, values: Iterator[_]): Unit = {
    val crailFile = getLock(blockId)
    crailFile.synchronized {
      var fileInfo = crailFile.getFile()
      val path = getPath(blockId)
      if (fileInfo == null || (fileInfo != null && fileInfo.getToken() == 0)) {
        try {
          logInfo(s"jy: putDisaggValues $blockId fs.create started")
          val disaggPutStart = System.nanoTime
          fileInfo = fs.create(path, CrailNodeType.DATAFILE, CrailStorageClass.DEFAULT,
            CrailLocationClass.DEFAULT, true).get().asFile()
          val disaggPutTime = System.nanoTime - disaggPutStart
          logInfo(s"jy: putDisaggValues $blockId fs.create succeeded, $disaggPutTime ns")
          if (fileInfo != null && fileInfo.getCapacity() == 0) {
            val stream = fileInfo.getBufferedOutputStream(0)
            val instance = SparkEnv.get.serializer.newInstance()
            val serializationStream = instance.serializeStream(stream)
            serializationStream.writeAll(values)
            serializationStream.close()
            crailFile.update(fileInfo)
          }
        } catch {
          case e: Exception =>
            // e.printStackTrace()
            // throw new Exception("Exception in putDisaggValue", e)
            logInfo("jy: disagg: file already created, fetching update " + blockId.name)
            fileInfo = fs.lookup(path).get().asFile()
            fileInfo.syncDir()
            crailFile.update(fileInfo)
        }
      }
    }
  }


  /**
   * Put the given block according to the given level in one of the block stores, replicating
   * the values if necessary.
   *
   * If the block already exists, this method will not overwrite it.
   *
   * @param keepReadLock if true, this method will hold the read lock when it returns (even if the
   *                     block already exists). If false, this method will hold no locks when it
   *                     returns.
   * @return None if the block was already present or if the put succeeded, or Some(iterator)
   *         if the put failed.
   */
  private def doPutIterator[T](
      blockId: BlockId,
      iterator: () => Iterator[T],
      level: StorageLevel,
      classTag: ClassTag[T],
      tellMaster: Boolean = true,
      keepReadLock: Boolean = false): Option[PartiallyUnrolledIterator[T]] = {
<<<<<<< HEAD
=======
    mylogger.info("doPutIterator blockId " + blockId + " level " + level)

>>>>>>> dc2b3da7
    doPut(blockId, level, classTag, tellMaster = tellMaster, keepReadLock = keepReadLock) { info =>
      val startTimeMs = System.currentTimeMillis
      var iteratorFromFailedMemoryStorePut: Option[PartiallyUnrolledIterator[T]] = None
      // Size of the block in bytes
      var size = 0L
      if (level.useMemory) {
        // Put it in memory first, even if it also has useDisk set to true;
        // We will drop it to disk later if the memory store can't hold it.
        if (level.deserialized) {
          memoryStore.putIteratorAsValues(blockId, iterator(), classTag) match {
            case Right(s) =>
              size = s
            case Left(iter) =>
              // Not enough space to unroll this block; drop to disk if applicable
              if (level.useDisk) {
                logWarning(s"Persisting block $blockId to disk instead.")
                diskStore.put(blockId) { channel =>
                  val out = Channels.newOutputStream(channel)
                  serializerManager.dataSerializeStream(blockId, out, iter)(classTag)
                }
                size = diskStore.getSize(blockId)
              } else {
                iteratorFromFailedMemoryStorePut = Some(iter)
              }
          }
        } else { // !level.deserialized
          memoryStore.putIteratorAsBytes(blockId, iterator(), classTag, level.memoryMode) match {
            case Right(s) =>
              size = s
            case Left(partiallySerializedValues) =>
              // Not enough space to unroll this block; drop to disk if applicable
              if (level.useDisk) {
                logWarning(s"Persisting block $blockId to disk instead.")
                diskStore.put(blockId) { channel =>
                  val out = Channels.newOutputStream(channel)
                  partiallySerializedValues.finishWritingToStream(out)
                }
                size = diskStore.getSize(blockId)
              } else {
                iteratorFromFailedMemoryStorePut = Some(partiallySerializedValues.valuesIterator)
              }
          }
        }
      } else if (level.useDisk) {
        diskStore.put(blockId) { channel =>
          val out = Channels.newOutputStream(channel)
          serializerManager.dataSerializeStream(blockId, out, iterator())(classTag)
        }
        size = diskStore.getSize(blockId)
      } else if (level.useDisagg) {
        // TODO: Write cached data to crail-managed disaggregated memory
        putDisaggValues(blockId, iterator())
      }

      val putBlockStatus = getCurrentBlockStatus(blockId, info)
      val blockWasSuccessfullyStored = putBlockStatus.storageLevel.isValid
      if (blockWasSuccessfullyStored) {
        // Now that the block is in either the memory or disk store, tell the master about it.
        info.size = size
        if (tellMaster && info.tellMaster) {
          reportBlockStatus(blockId, putBlockStatus)
        }
        addUpdatedBlockStatusToTaskMetrics(blockId, putBlockStatus)
        logDebug("Put block %s locally took %s".format(blockId, Utils.getUsedTimeMs(startTimeMs)))
        if (level.replication > 1) {
          val remoteStartTime = System.currentTimeMillis
          val bytesToReplicate = doGetLocalBytes(blockId, info)
          // [SPARK-16550] Erase the typed classTag when using default serialization, since
          // NettyBlockRpcServer crashes when deserializing repl-defined classes.
          // TODO(ekl) remove this once the classloader issue on the remote end is fixed.
          val remoteClassTag = if (!serializerManager.canUseKryo(classTag)) {
            scala.reflect.classTag[Any]
          } else {
            classTag
          }
          try {
            replicate(blockId, bytesToReplicate, level, remoteClassTag)
          } finally {
            bytesToReplicate.dispose()
          }
          logDebug("Put block %s remotely took %s"
            .format(blockId, Utils.getUsedTimeMs(remoteStartTime)))
        }
      }
      assert(blockWasSuccessfullyStored == iteratorFromFailedMemoryStorePut.isEmpty)
      iteratorFromFailedMemoryStorePut
    }
  }

  /**
   * Attempts to cache spilled bytes read from disk into the MemoryStore in order to speed up
   * subsequent reads. This method requires the caller to hold a read lock on the block.
   *
   * @return a copy of the bytes from the memory store if the put succeeded, otherwise None.
   *         If this returns bytes from the memory store then the original disk store bytes will
   *         automatically be disposed and the caller should not continue to use them. Otherwise,
   *         if this returns None then the original disk store bytes will be unaffected.
   */
  private def maybeCacheDiskBytesInMemory(
      blockInfo: BlockInfo,
      blockId: BlockId,
      level: StorageLevel,
      diskData: BlockData): Option[ChunkedByteBuffer] = {
    require(!level.deserialized)
    if (level.useMemory) {
      // Synchronize on blockInfo to guard against a race condition where two readers both try to
      // put values read from disk into the MemoryStore.
      blockInfo.synchronized {
        if (memoryStore.contains(blockId)) {
          diskData.dispose()
          Some(memoryStore.getBytes(blockId).get)
        } else {
          val allocator = level.memoryMode match {
            case MemoryMode.ON_HEAP => ByteBuffer.allocate _
            case MemoryMode.OFF_HEAP => Platform.allocateDirectBuffer _
          }
          val putSucceeded = memoryStore.putBytes(blockId, diskData.size, level.memoryMode, () => {
            // https://issues.apache.org/jira/browse/SPARK-6076
            // If the file size is bigger than the free memory, OOM will happen. So if we
            // cannot put it into MemoryStore, copyForMemory should not be created. That's why
            // this action is put into a `() => ChunkedByteBuffer` and created lazily.
            diskData.toChunkedByteBuffer(allocator)
          })
          if (putSucceeded) {
            diskData.dispose()
            Some(memoryStore.getBytes(blockId).get)
          } else {
            None
          }
        }
      }
    } else {
      None
    }
  }

  /**
   * Attempts to cache spilled values read from disk into the MemoryStore in order to speed up
   * subsequent reads. This method requires the caller to hold a read lock on the block.
   *
   * @return a copy of the iterator. The original iterator passed this method should no longer
   *         be used after this method returns.
   */
  private def maybeCacheDiskValuesInMemory[T](
      blockInfo: BlockInfo,
      blockId: BlockId,
      level: StorageLevel,
      diskIterator: Iterator[T]): Iterator[T] = {
    require(level.deserialized)
    val classTag = blockInfo.classTag.asInstanceOf[ClassTag[T]]
    if (level.useMemory) {
      // Synchronize on blockInfo to guard against a race condition where two readers both try to
      // put values read from disk into the MemoryStore.
      blockInfo.synchronized {
        if (memoryStore.contains(blockId)) {
          // Note: if we had a means to discard the disk iterator, we would do that here.
          memoryStore.getValues(blockId).get
        } else {
          memoryStore.putIteratorAsValues(blockId, diskIterator, classTag) match {
            case Left(iter) =>
              // The memory store put() failed, so it returned the iterator back to us:
              iter
            case Right(_) =>
              // The put() succeeded, so we can read the values back:
              memoryStore.getValues(blockId).get
          }
        }
      }.asInstanceOf[Iterator[T]]
    } else {
      diskIterator
    }
  }

  /**
   * Get peer block managers in the system.
   */
  private def getPeers(forceFetch: Boolean): Seq[BlockManagerId] = {
    peerFetchLock.synchronized {
      val cachedPeersTtl = conf.getInt("spark.storage.cachedPeersTtl", 60 * 1000) // milliseconds
      val timeout = System.currentTimeMillis - lastPeerFetchTime > cachedPeersTtl
      if (cachedPeers == null || forceFetch || timeout) {
        cachedPeers = master.getPeers(blockManagerId).sortBy(_.hashCode)
        lastPeerFetchTime = System.currentTimeMillis
        logDebug("Fetched peers from master: " + cachedPeers.mkString("[", ",", "]"))
      }
      cachedPeers
    }
  }

  /**
   * Called for pro-active replenishment of blocks lost due to executor failures
   *
   * @param blockId blockId being replicate
   * @param existingReplicas existing block managers that have a replica
   * @param maxReplicas maximum replicas needed
   */
  def replicateBlock(
      blockId: BlockId,
      existingReplicas: Set[BlockManagerId],
      maxReplicas: Int): Unit = {
    logInfo(s"Using $blockManagerId to pro-actively replicate $blockId")
    blockInfoManager.lockForReading(blockId).foreach { info =>
      val data = doGetLocalBytes(blockId, info)
      val storageLevel = StorageLevel(
        useDisk = info.level.useDisk,
        useMemory = info.level.useMemory,
        useDisagg = false,
        useOffHeap = info.level.useOffHeap,
        deserialized = info.level.deserialized,
        replication = maxReplicas)
      // we know we are called as a result of an executor removal, so we refresh peer cache
      // this way, we won't try to replicate to a missing executor with a stale reference
      getPeers(forceFetch = true)
      try {
        replicate(blockId, data, storageLevel, info.classTag, existingReplicas)
      } finally {
        logDebug(s"Releasing lock for $blockId")
        releaseLockAndDispose(blockId, data)
      }
    }
  }

  /**
   * Replicate block to another node. Note that this is a blocking call that returns after
   * the block has been replicated.
   */
  private def replicate(
      blockId: BlockId,
      data: BlockData,
      level: StorageLevel,
      classTag: ClassTag[_],
      existingReplicas: Set[BlockManagerId] = Set.empty): Unit = {

    val maxReplicationFailures = conf.getInt("spark.storage.maxReplicationFailures", 1)
    val tLevel = StorageLevel(
      useDisk = level.useDisk,
      useMemory = level.useMemory,
      useDisagg = level.useDisagg,
      useOffHeap = level.useOffHeap,
      deserialized = level.deserialized,
      replication = 1)

    val numPeersToReplicateTo = level.replication - 1
    val startTime = System.nanoTime

    var peersReplicatedTo = mutable.HashSet.empty ++ existingReplicas
    var peersFailedToReplicateTo = mutable.HashSet.empty[BlockManagerId]
    var numFailures = 0

    val initialPeers = getPeers(false).filterNot(existingReplicas.contains(_))

    var peersForReplication = blockReplicationPolicy.prioritize(
      blockManagerId,
      initialPeers,
      peersReplicatedTo,
      blockId,
      numPeersToReplicateTo)

    while(numFailures <= maxReplicationFailures &&
      !peersForReplication.isEmpty &&
      peersReplicatedTo.size < numPeersToReplicateTo) {
      val peer = peersForReplication.head
      try {
        val onePeerStartTime = System.nanoTime
        logTrace(s"Trying to replicate $blockId of ${data.size} bytes to $peer")
        blockTransferService.uploadBlockSync(
          peer.host,
          peer.port,
          peer.executorId,
          blockId,
          new BlockManagerManagedBuffer(blockInfoManager, blockId, data, false),
          tLevel,
          classTag)
        logTrace(s"Replicated $blockId of ${data.size} bytes to $peer" +
          s" in ${(System.nanoTime - onePeerStartTime).toDouble / 1e6} ms")
        peersForReplication = peersForReplication.tail
        peersReplicatedTo += peer
      } catch {
        case NonFatal(e) =>
          logWarning(s"Failed to replicate $blockId to $peer, failure #$numFailures", e)
          peersFailedToReplicateTo += peer
          // we have a failed replication, so we get the list of peers again
          // we don't want peers we have already replicated to and the ones that
          // have failed previously
          val filteredPeers = getPeers(true).filter { p =>
            !peersFailedToReplicateTo.contains(p) && !peersReplicatedTo.contains(p)
          }

          numFailures += 1
          peersForReplication = blockReplicationPolicy.prioritize(
            blockManagerId,
            filteredPeers,
            peersReplicatedTo,
            blockId,
            numPeersToReplicateTo - peersReplicatedTo.size)
      }
    }
    logDebug(s"Replicating $blockId of ${data.size} bytes to " +
      s"${peersReplicatedTo.size} peer(s) took ${(System.nanoTime - startTime) / 1e6} ms")
    if (peersReplicatedTo.size < numPeersToReplicateTo) {
      logWarning(s"Block $blockId replicated to only " +
        s"${peersReplicatedTo.size} peer(s) instead of $numPeersToReplicateTo peers")
    }

    logDebug(s"block $blockId replicated to ${peersReplicatedTo.mkString(", ")}")
  }

  /**
   * Read a block consisting of a single object.
   */
  def getSingle[T: ClassTag](blockId: BlockId): Option[T] = {
    get[T](blockId).map(_.data.next().asInstanceOf[T])
  }

  /**
   * Write a block consisting of a single object.
   *
   * @return true if the block was stored or false if the block was already stored or an
   *         error occurred.
   */
  def putSingle[T: ClassTag](
      blockId: BlockId,
      value: T,
      level: StorageLevel,
      tellMaster: Boolean = true): Boolean = {
    putIterator(blockId, Iterator(value), level, tellMaster)
  }

  /**
   * Drop a block from memory, possibly putting it on disk if applicable. Called when the memory
   * store reaches its limit and needs to free up space.
   *
   * If `data` is not put on disk, it won't be created.
   *
   * The caller of this method must hold a write lock on the block before calling this method.
   * This method does not release the write lock.
   *
   * @return the block's new effective StorageLevel.
   */
  private[storage] override def dropFromMemory[T: ClassTag](
      blockId: BlockId,
      data: () => Either[Array[T], ChunkedByteBuffer]): StorageLevel = {
    logInfo(s"Dropping block $blockId from memory")
    val info = blockInfoManager.assertBlockIsLockedForWriting(blockId)
    var blockIsUpdated = false
    val level = info.level

    // Drop to disk, if storage level requires
    if (level.useDisk && !diskStore.contains(blockId)) {
      logInfo(s"Writing block $blockId to disk")
      data() match {
        case Left(elements) =>
          diskStore.put(blockId) { channel =>
            val out = Channels.newOutputStream(channel)
            serializerManager.dataSerializeStream(
              blockId,
              out,
              elements.toIterator)(info.classTag.asInstanceOf[ClassTag[T]])
          }
        case Right(bytes) =>
          diskStore.putBytes(blockId, bytes)
      }
      blockIsUpdated = true
    }

    // Actually drop from memory store
    val droppedMemorySize =
      if (memoryStore.contains(blockId)) memoryStore.getSize(blockId) else 0L
    val blockIsRemoved = memoryStore.remove(blockId)
    if (blockIsRemoved) {
      blockIsUpdated = true
    } else {
      logWarning(s"Block $blockId could not be dropped from memory as it does not exist")
    }

    val status = getCurrentBlockStatus(blockId, info)
    if (info.tellMaster) {
      reportBlockStatus(blockId, status, droppedMemorySize)
    }
    if (blockIsUpdated) {
      addUpdatedBlockStatusToTaskMetrics(blockId, status)
    }
    status.storageLevel
  }

  /**
   * Remove all blocks belonging to the given RDD.
   *
   * @return The number of blocks removed.
   */
  def removeRdd(rddId: Int): Int = {
    // TODO: Avoid a linear scan by creating another mapping of RDD.id to blocks.
    logInfo(s"Removing RDD $rddId")
    val blocksToRemove = blockInfoManager.entries.flatMap(_._1.asRDDId).filter(_.rddId == rddId)
    blocksToRemove.foreach { blockId => removeBlock(blockId, tellMaster = false) }
    blocksToRemove.size
  }

  /**
   * Remove all blocks belonging to the given broadcast.
   */
  def removeBroadcast(broadcastId: Long, tellMaster: Boolean): Int = {
    logDebug(s"Removing broadcast $broadcastId")
    val blocksToRemove = blockInfoManager.entries.map(_._1).collect {
      case bid @ BroadcastBlockId(`broadcastId`, _) => bid
    }
    blocksToRemove.foreach { blockId => removeBlock(blockId, tellMaster) }
    blocksToRemove.size
  }

  /**
   * Remove a block from both memory and disk.
   */
  def removeBlock(blockId: BlockId, tellMaster: Boolean = true): Unit = {
    logDebug(s"Removing block $blockId")
    blockInfoManager.lockForWriting(blockId) match {
      case None =>
        // The block has already been removed; do nothing.
        logWarning(s"Asked to remove block $blockId, which does not exist")
      case Some(info) =>
        removeBlockInternal(blockId, tellMaster = tellMaster && info.tellMaster)
        addUpdatedBlockStatusToTaskMetrics(blockId, BlockStatus.empty)
    }
  }

  /**
   * Internal version of [[removeBlock()]] which assumes that the caller already holds a write
   * lock on the block.
   */
  private def removeBlockInternal(blockId: BlockId, tellMaster: Boolean): Unit = {
    // Removals are idempotent in disk store and memory store. At worst, we get a warning.
    val storageLevel = blockInfoManager.get(blockId).get.level
    val removedFromMemory = memoryStore.remove(blockId)
    val removedFromDisk = diskStore.remove(blockId)
    removeDisaggBlock(blockId)
    if (!storageLevel.useDisagg && !removedFromMemory && !removedFromDisk) {
      logWarning(s"Block $blockId could not be removed as it was not found on disk or in memory")
    }
    blockInfoManager.removeBlock(blockId)
    if (tellMaster) {
      reportBlockStatus(blockId, BlockStatus.empty)
    }
  }

  private def addUpdatedBlockStatusToTaskMetrics(blockId: BlockId, status: BlockStatus): Unit = {
    Option(TaskContext.get()).foreach { c =>
      c.taskMetrics().incUpdatedBlockStatuses(blockId -> status)
    }
  }

  def removeDisaggBlock(blockId: BlockId): Unit = {
    if (blockExists(blockId)) {
      val path = getPath(blockId)
      fs.delete(path, false).get().syncDir()
      logInfo(s"jy: Removed block $blockId from disagg")
    }
  }

  def releaseLockAndDispose(
      blockId: BlockId,
      data: BlockData,
      taskAttemptId: Option[Long] = None): Unit = {
    releaseLock(blockId, taskAttemptId)
    data.dispose()
  }

  def stop(): Unit = {
    blockTransferService.close()
    if (shuffleClient ne blockTransferService) {
      // Closing should be idempotent, but maybe not for the NioBlockTransferService.
      shuffleClient.close()
    }
    diskBlockManager.stop()
    rpcEnv.stop(slaveEndpoint)
    blockInfoManager.clear()
    memoryStore.clear()
    futureExecutionContext.shutdownNow()
    logInfo("BlockManager stopped")
  }
}


private[spark] object BlockManager {
  private val ID_GENERATOR = new IdGenerator

  def blockIdsToHosts(
      blockIds: Array[BlockId],
      env: SparkEnv,
      blockManagerMaster: BlockManagerMaster = null): Map[BlockId, Seq[String]] = {

    // blockManagerMaster != null is used in tests
    assert(env != null || blockManagerMaster != null)
    val blockLocations: Seq[Seq[BlockManagerId]] = if (blockManagerMaster == null) {
      env.blockManager.getLocationBlockIds(blockIds)
    } else {
      blockManagerMaster.getLocations(blockIds)
    }

    val blockManagers = new HashMap[BlockId, Seq[String]]
    for (i <- 0 until blockIds.length) {
      blockManagers(blockIds(i)) = blockLocations(i).map(_.host)
    }
    blockManagers.toMap
  }
}<|MERGE_RESOLUTION|>--- conflicted
+++ resolved
@@ -123,10 +123,6 @@
     numUsableCores: Int)
   extends BlockDataManager with BlockEvictionHandler with Logging {
   @transient lazy val mylogger = org.apache.log4j.LogManager.getLogger("myLogger")
-<<<<<<< HEAD
-  mylogger.info("BlockManager for executor " + executorId)
-=======
->>>>>>> dc2b3da7
 
   private[spark] val externalShuffleServiceEnabled =
     conf.getBoolean("spark.shuffle.service.enabled", false)
@@ -406,14 +402,7 @@
       val vanillaGetBlockDataStart = System.nanoTime()
       getLocalBytes(blockId) match {
         case Some(blockData) =>
-<<<<<<< HEAD
-          val vanillaGetBlockDataTime = System.nanoTime() - vanillaGetBlockDataStart
-          logInfo(
-            s"jy: Local fetch by getBlockData $blockId succeeded, " + vanillaGetBlockDataTime)
-          new BlockManagerManagedBuffer(blockInfoManager, blockId, blockData, true)
-=======
         new BlockManagerManagedBuffer(blockInfoManager, blockId, blockData, true)
->>>>>>> dc2b3da7
         case None =>
           // If this block manager receives a request for a block that it doesn't have then it's
           // likely that the master has outdated block statuses for this block. Therefore, we send
@@ -861,10 +850,6 @@
    * automatically be freed once the result's `data` iterator is fully consumed.
    */
   def get[T: ClassTag](blockId: BlockId): Option[BlockResult] = {
-<<<<<<< HEAD
-    val vanillaLocalFetchStart = System.nanoTime()
-    logInfo(s"jy: getLocalValues for local fetch $blockId start")
-=======
     val disaggFetchStart = System.nanoTime
     val disagg = getDisaggValues[T](blockId)
     if (disagg.isDefined) {
@@ -873,7 +858,6 @@
       logInfo(s"jy: disagg fetch from $executorId $blockId succeeded, " + disaggFetchTime)
       return disagg
     }
->>>>>>> dc2b3da7
     val local = getLocalValues(blockId)
     if (local.isDefined) {
       logInfo(s"Found block $blockId locally")
@@ -977,22 +961,6 @@
             + executorId + " " + context.stageId() + " " + context.taskAttemptId()
             + " " + blockId + " succeeded, " + disaggRecomputeThenLocalFetch)
           releaseLock(blockId)
-<<<<<<< HEAD
-          val vanillaRecomputeThenLocalFetch = System.nanoTime() - vanillaRecomputeStart
-          logInfo(
-            s"jy: Recompute then local fetch $blockId failed, " + vanillaRecomputeThenLocalFetch)
-          throw new SparkException(s"get() failed for block $blockId even though we held a lock")
-        }
-        // We already hold a read lock on the block from the doPut() call and getLocalValues()
-        // acquires the lock again, so we need to call releaseLock() here so that the net number
-        // of lock acquisitions is 1 (since the caller will only call release() once).
-        releaseLock(blockId)
-        val vanillaRecomputeThenLocalFetch = System.nanoTime() - vanillaRecomputeStart
-        logInfo(
-          s"jy: Recompute then local fetch $blockId succeeded, " + vanillaRecomputeThenLocalFetch)
-        Left(blockResult)
-      case Some(iter) =>
-=======
           Left(blockResult)
         } else {
           val blockResult = getLocalValues(blockId).getOrElse {
@@ -1008,7 +976,6 @@
           Left(blockResult)
         }
      case Some(iter) =>
->>>>>>> dc2b3da7
         // The put failed, likely because the data was too large to fit in memory and could not be
         // dropped to disk. Therefore, we need to pass the input iterator back to the caller so
         // that they can decide what to do with the values (e.g. process them without caching).
@@ -1191,10 +1158,7 @@
 
     val putBlockInfo = {
       val newInfo = new BlockInfo(level, classTag, tellMaster)
-<<<<<<< HEAD
-=======
       mylogger.info("doPut generate BlockInfo " + newInfo)
->>>>>>> dc2b3da7
 
       if (blockInfoManager.lockNewBlockForWriting(blockId, newInfo)) {
         newInfo
@@ -1335,11 +1299,8 @@
       classTag: ClassTag[T],
       tellMaster: Boolean = true,
       keepReadLock: Boolean = false): Option[PartiallyUnrolledIterator[T]] = {
-<<<<<<< HEAD
-=======
     mylogger.info("doPutIterator blockId " + blockId + " level " + level)
 
->>>>>>> dc2b3da7
     doPut(blockId, level, classTag, tellMaster = tellMaster, keepReadLock = keepReadLock) { info =>
       val startTimeMs = System.currentTimeMillis
       var iteratorFromFailedMemoryStorePut: Option[PartiallyUnrolledIterator[T]] = None
