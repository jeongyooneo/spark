/*
 * Licensed to the Apache Software Foundation (ASF) under one or more
 * contributor license agreements.  See the NOTICE file distributed with
 * this work for additional information regarding copyright ownership.
 * The ASF licenses this file to You under the Apache License, Version 2.0
 * (the "License"); you may not use this file except in compliance with
 * the License.  You may obtain a copy of the License at
 *
 *    http://www.apache.org/licenses/LICENSE-2.0
 *
 * Unless required by applicable law or agreed to in writing, software
 * distributed under the License is distributed on an "AS IS" BASIS,
 * WITHOUT WARRANTIES OR CONDITIONS OF ANY KIND, either express or implied.
 * See the License for the specific language governing permissions and
 * limitations under the License.
 */

// scalastyle:off println
package org.apache.spark.examples.ml

// $example on$
import org.apache.spark.ml.Pipeline
import org.apache.spark.ml.classification.{RandomForestClassificationModel, RandomForestClassifier}
import org.apache.spark.ml.evaluation.MulticlassClassificationEvaluator
import org.apache.spark.ml.feature.{IndexToString, StringIndexer, VectorIndexer}
// $example off$
import org.apache.spark.sql.SparkSession

object RandomForestClassifierExample {
  def main(args: Array[String]): Unit = {
    val spark = SparkSession
      .builder
      .appName("RandomForestClassifierExample")
      .getOrCreate()

<<<<<<< HEAD
    println("Arguments " + args)

    val prefix = "data/mllib/"
    var path = "sample_libsvm_data.txt"
    var numCategories: Int = 4
    var numTrees = 10
    var isCacheSet = false

    if (args.length >= 3) {
      numCategories = args(0).toInt
      numTrees = args(1).toInt
      isCacheSet = args(2).toBoolean
      path = args(3)
    }

    println("Num categories " + numCategories + ", numTrees: " + numTrees + ", cache"
      + isCacheSet + ", path: " + path)

    // $example on$
    // Load and parse the data file, converting it to a DataFrame.
    val data = spark.read.format("libsvm").load(prefix + path)
=======
    val prefix = "data/mllib/"
    var path = "sample_libsvm_data.txt"
    var train_path = ""
    var test_path = ""
    var isCacheSet = false

    if (args.length > 2) {
      train_path = args(0)
      test_path = args(1)
    } else if (args.length > 1) {
      path = args(0)
    }

    // Load and parse the data file, converting it to a DataFrame.
    val data = spark.read.format("libsvm").load(prefix + path)
    var Array(trainingData, testData) = data.randomSplit(Array(0.7, 0.3))

    if (args.length > 2) {
      trainingData = spark.read.format("libsvm").load(prefix + train_path)
      testData = spark.read.format("libsvm").load(prefix + test_path)
    }
>>>>>>> 02227480

    // Index labels, adding metadata to the label column.
    // Fit on whole dataset to include all labels in index.
    val labelIndexer = new StringIndexer()
      .setInputCol("label")
      .setOutputCol("indexedLabel")
      .fit(data)
    // Automatically identify categorical features, and index them.
    // Set maxCategories so features with > 4 distinct values are treated as continuous.
    val featureIndexer = new VectorIndexer()
      .setInputCol("features")
      .setOutputCol("indexedFeatures")
      .setMaxCategories(numCategories)
      .fit(data)

    // Train a RandomForest model.
    val rf = new RandomForestClassifier()
      .setLabelCol("indexedLabel")
      .setFeaturesCol("indexedFeatures")
      .setNumTrees(numTrees)
      .setCacheNodeIds(isCacheSet)

    // Convert indexed labels back to original labels.
    val labelConverter = new IndexToString()
      .setInputCol("prediction")
      .setOutputCol("predictedLabel")
      .setLabels(labelIndexer.labels)

    // Chain indexers and forest in a Pipeline.
    val pipeline = new Pipeline()
      .setStages(Array(labelIndexer, featureIndexer, rf, labelConverter))

    // Train model. This also runs the indexers.
    val model = pipeline.fit(trainingData)

    // Make predictions.
    val predictions = model.transform(testData)

    // Select example rows to display.
    predictions.select("predictedLabel", "label", "features").show(5)

    // Select (prediction, true label) and compute test error.
    val evaluator = new MulticlassClassificationEvaluator()
      .setLabelCol("indexedLabel")
      .setPredictionCol("prediction")
      .setMetricName("accuracy")
    val accuracy = evaluator.evaluate(predictions)
    println(s"Test Error = ${(1.0 - accuracy)}")

    val rfModel = model.stages(2).asInstanceOf[RandomForestClassificationModel]
    println(s"Learned classification forest model:\n ${rfModel.toDebugString}")
    // $example off$

    spark.stop()
  }
}
// scalastyle:on println
<|MERGE_RESOLUTION|>--- conflicted
+++ resolved
@@ -33,29 +33,6 @@
       .appName("RandomForestClassifierExample")
       .getOrCreate()
 
-<<<<<<< HEAD
-    println("Arguments " + args)
-
-    val prefix = "data/mllib/"
-    var path = "sample_libsvm_data.txt"
-    var numCategories: Int = 4
-    var numTrees = 10
-    var isCacheSet = false
-
-    if (args.length >= 3) {
-      numCategories = args(0).toInt
-      numTrees = args(1).toInt
-      isCacheSet = args(2).toBoolean
-      path = args(3)
-    }
-
-    println("Num categories " + numCategories + ", numTrees: " + numTrees + ", cache"
-      + isCacheSet + ", path: " + path)
-
-    // $example on$
-    // Load and parse the data file, converting it to a DataFrame.
-    val data = spark.read.format("libsvm").load(prefix + path)
-=======
     val prefix = "data/mllib/"
     var path = "sample_libsvm_data.txt"
     var train_path = ""
@@ -77,7 +54,6 @@
       trainingData = spark.read.format("libsvm").load(prefix + train_path)
       testData = spark.read.format("libsvm").load(prefix + test_path)
     }
->>>>>>> 02227480
 
     // Index labels, adding metadata to the label column.
     // Fit on whole dataset to include all labels in index.
