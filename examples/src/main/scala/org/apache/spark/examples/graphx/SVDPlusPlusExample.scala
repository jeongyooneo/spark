/*
 * Licensed to the Apache Software Foundation (ASF) under one or more
 * contributor license agreements.  See the NOTICE file distributed with
 * this work for additional information regarding copyright ownership.
 * The ASF licenses this file to You under the Apache License, Version 2.0
 * (the "License"); you may not use this file except in compliance with
 * the License.  You may obtain a copy of the License at
 *
 *    http://www.apache.org/licenses/LICENSE-2.0
 *
 * Unless required by applicable law or agreed to in writing, software
 * distributed under the License is distributed on an "AS IS" BASIS,
 * WITHOUT WARRANTIES OR CONDITIONS OF ANY KIND, either express or implied.
 * See the License for the specific language governing permissions and
 * limitations under the License.
 */

package org.apache.spark.examples.graphx

import org.apache.spark.graphx.{Edge, GraphLoader}
import org.apache.spark.graphx.lib.SVDPlusPlus
import org.apache.spark.sql.SparkSession

object SVDPlusPlusExample {
  def main(args: Array[String]): Unit = {
    // Creates a SparkSession.
    val spark = SparkSession
      .builder
      .appName(s"${this.getClass.getSimpleName}")
      .getOrCreate()
    val sc = spark.sparkContext

    // $example on$
    // Load the graph as in the PageRank example
    val svdppErr = 8.0
<<<<<<< HEAD

    val path = args(0)
    val edges = sc.textFile(path).map { line =>
=======
    val inputPath = args(0)
    val edges = sc.textFile(inputPath).map { line =>
>>>>>>> ca7e600a
      val fields = line.split("::")
      Edge(fields(0).toLong * 2, fields(1).toLong * 2 + 1, fields(2).toDouble)
    }
    val conf = new SVDPlusPlus.Conf(10, 5, 0.0, 5.0, 0.007, 0.007, 0.005, 0.015) // 5 iterations
    val (graph, _) = SVDPlusPlus.run(edges, conf)
    graph.cache()

    val err = graph.vertices.map { case (vid, vd) =>
      if (vid % 2 == 1) vd._4 else 0.0
    }.reduce(_ + _) / graph.numEdges
    // Print the result
    println(s"error $err, goal was $svdppErr")

    spark.stop()
  }
}
<|MERGE_RESOLUTION|>--- conflicted
+++ resolved
@@ -33,14 +33,8 @@
     // $example on$
     // Load the graph as in the PageRank example
     val svdppErr = 8.0
-<<<<<<< HEAD
-
     val path = args(0)
     val edges = sc.textFile(path).map { line =>
-=======
-    val inputPath = args(0)
-    val edges = sc.textFile(inputPath).map { line =>
->>>>>>> ca7e600a
       val fields = line.split("::")
       Edge(fields(0).toLong * 2, fields(1).toLong * 2 + 1, fields(2).toDouble)
     }
